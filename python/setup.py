# Copyright (c) Facebook, Inc. and its affiliates.

# This source code is licensed under the MIT license found in the
# LICENSE file in the root directory of this source tree.

import os
import sys
from pathlib import Path
from shutil import copy, copytree, rmtree
from typing import List

from pkg_resources import add_activation_listener, normalize_path, require, working_set
from setuptools import find_packages, setup, Extension
from setuptools.command.build_ext import build_ext
from setuptools.command.build_py import build_py
from setuptools.command.develop import develop
from setuptools.command.test import test as test_command


MODEL_DIR = "stan"
MODEL_TARGET_DIR = os.path.join("prophet", "stan_model")

CMDSTAN_VERSION = "2.26.1"
BINARIES_DIR = "bin"
BINARIES = ["diagnose", "print", "stanc", "stansummary"]
TBB_PARENT = "stan/lib/stan_math/lib"
TBB_DIRS = ["tbb", "tbb_2019_U8"]



def prune_cmdstan(cmdstan_dir: str) -> None:
    """
    Keep only the cmdstan executables and tbb files (minimum required to run a cmdstanpy commands on a pre-compiled model).
    """
    original_dir = Path(cmdstan_dir).resolve()
    parent_dir = original_dir.parent
    temp_dir = parent_dir / "temp"
    if temp_dir.is_dir():
        rmtree(temp_dir)
    temp_dir.mkdir()

    copytree(original_dir / BINARIES_DIR, temp_dir / BINARIES_DIR)
    for f in (temp_dir / BINARIES_DIR).iterdir():
        if f.is_dir():
            rmtree(f)
        elif f.is_file() and f.stem not in BINARIES:
            os.remove(f)
    for tbb_dir in TBB_DIRS:
        copytree(original_dir / TBB_PARENT / tbb_dir, temp_dir / TBB_PARENT / tbb_dir)

    rmtree(original_dir)
    temp_dir.rename(original_dir)


<<<<<<< HEAD
=======
def get_cmdstan_cache() -> str:
    """Default directory for an existing cmdstan library. Prevents unnecessary re-downloads of cmdstan."""
    return Path.home().resolve() / ".cmdstan" / f"cmdstan-{CMDSTAN_VERSION}"


def download_cmdstan(cache_dir: Path) -> None:
    """Ensure the cmdstan library exists in the cache directory."""
    import cmdstanpy
    from cmdstanpy.install_cmdstan import retrieve_version

    if cache_dir.is_dir():
        print(f"Found existing cmdstan library at {cache_dir}")
    else:
        print(f"Downloading cmdstan to {cache_dir}")
        cache_dir.parent.mkdir(parents=True, exist_ok=True)
        with cmdstanpy.utils.pushd(cache_dir.parent):
            retrieve_version(version=CMDSTAN_VERSION, progress=False)

>>>>>>> 04ffdc99

def install_cmdstan_toolchain():
    """Install C++ compilers required to build stan models on Windows machines."""
    from cmdstanpy.install_cxx_toolchain import main as _install_cxx_toolchain
    _install_cxx_toolchain()


def install_cmdstan_deps(cmdstan_dir: Path):
    import cmdstanpy

<<<<<<< HEAD
    if not os.environ.get('NO_REPACKAGE_CMDSTAN', False):
        cmdstan_dir = os.path.join(target_dir, f"cmdstan-{CMDSTAN_VERSION}")
        print("Installing cmdstan to", cmdstan_dir)
        if os.path.isdir(cmdstan_dir):
            rmtree(cmdstan_dir)
        if not cmdstanpy.install_cmdstan(version=CMDSTAN_VERSION, dir=target_dir, overwrite=True, verbose=True):
            raise RuntimeError("CmdStan failed to install in repackaged directory")
=======
    cmdstan_cache = get_cmdstan_cache()
    download_cmdstan(cmdstan_cache)
    if cmdstan_dir.is_dir():
        rmtree(cmdstan_dir)
    copytree(cmdstan_cache, cmdstan_dir)

    if PLATFORM == "win":
        try:
            cmdstanpy.utils.cxx_toolchain_path()
        except Exception:
            install_cmdstan_toolchain()

    with cmdstanpy.utils.pushd(cmdstan_dir):
        clean_all_cmdstan()
        build_cmdstan()
    cmdstanpy.set_cmdstan_path(str(cmdstan_dir))
>>>>>>> 04ffdc99


def build_cmdstan_model(target_dir):
    """
    Rebuild cmdstan in the build environment, then use this installation to compile the stan model.
    The stan model is copied to {target_dir}/prophet_model.bin
    The cmdstan files required to run cmdstanpy commands are copied to {target_dir}/cmdstan-{version}.

    Parameters
    ----------
    target_dir: Directory to copy the compiled model executable and core cmdstan files to.
    """
    import cmdstanpy
    cmdstan_dir = (Path(target_dir) / f"cmdstan-{CMDSTAN_VERSION}").resolve()
    install_cmdstan_deps(cmdstan_dir)
    model_name = "prophet.stan"
    target_name = "prophet_model.bin"
    sm = cmdstanpy.CmdStanModel(stan_file=os.path.join(MODEL_DIR, model_name))
    copy(sm.exe_file, os.path.join(target_dir, target_name))

    # Clean up
    for f in Path(MODEL_DIR).iterdir():
        if f.is_file() and f.name != model_name:
            os.remove(f)

    if not os.environ.get('NO_REPACKAGE_CMDSTAN', False):
        prune_cmdstan(cmdstan_dir)
        pass


def build_pystan_model(target_dir):
    """
    Compile the stan model using pystan and pickle it. The pickle is copied to {target_dir}/prophet_model.pkl.
    """
    import pystan
    import pickle

    model_name = "prophet.stan"
    target_name = "prophet_model.pkl"
    with open(os.path.join(MODEL_DIR, model_name)) as f:
        model_code = f.read()
    sm = pystan.StanModel(model_code=model_code)
    with open(os.path.join(target_dir, target_name), "wb") as f:
        pickle.dump(sm, f, protocol=pickle.HIGHEST_PROTOCOL)


def get_backends_from_env() -> List[str]:
    return os.environ.get("STAN_BACKEND", "CMDSTANPY").split(",")


def build_models(target_dir):
    for backend in get_backends_from_env():
        print(f"Compiling {backend} model")
        if backend == "CMDSTANPY":
            build_cmdstan_model(target_dir)
        elif backend == "PYSTAN" and PLATFORM != "win":
            build_pystan_model(target_dir)


class BuildPyCommand(build_py):
    """Custom build command to pre-compile Stan models."""

    def run(self):
        if not self.dry_run:
            target_dir = os.path.join(self.build_lib, MODEL_TARGET_DIR)
            self.mkpath(target_dir)
            build_models(target_dir)

        build_py.run(self)


class BuildExtCommand(build_ext):
    """Ensure built extensions are added to the correct path in the wheel."""

    def run(self):
        pass


class DevelopCommand(develop):
    """Custom develop command to pre-compile Stan models in-place."""

    def run(self):
        if not self.dry_run:
            target_dir = os.path.join(self.setup_path, MODEL_TARGET_DIR)
            self.mkpath(target_dir)
            build_models(target_dir)

        develop.run(self)


class TestCommand(test_command):
    user_options = [
        ("test-module=", "m", "Run 'test_suite' in specified module"),
        (
            "test-suite=",
            "s",
            "Run single test, case or suite (e.g. 'module.test_suite')",
        ),
        ("test-runner=", "r", "Test runner to use"),
        ("test-slow", "w", "Test slow suites (default off)"),
    ]
    test_slow = None

    def initialize_options(self):
        super(TestCommand, self).initialize_options()
        self.test_slow = False

    def finalize_options(self):
        super(TestCommand, self).finalize_options()
        if self.test_slow is None:
            self.test_slow = getattr(self.distribution, "test_slow", False)

    """We must run tests on the build directory, not source."""

    def with_project_on_sys_path(self, func):
        # Ensure metadata is up-to-date
        self.reinitialize_command("build_py", inplace=0)
        self.run_command("build_py")
        bpy_cmd = self.get_finalized_command("build_py")
        build_path = normalize_path(bpy_cmd.build_lib)

        # Build extensions
        self.reinitialize_command("egg_info", egg_base=build_path)
        self.run_command("egg_info")

        self.reinitialize_command("build_ext", inplace=0)
        self.run_command("build_ext")

        ei_cmd = self.get_finalized_command("egg_info")

        old_path = sys.path[:]
        old_modules = sys.modules.copy()

        try:
            sys.path.insert(0, normalize_path(ei_cmd.egg_base))
            working_set.__init__()
            add_activation_listener(lambda dist: dist.activate())
            require("%s==%s" % (ei_cmd.egg_name, ei_cmd.egg_version))
            func()
        finally:
            sys.path[:] = old_path
            sys.modules.clear()
            sys.modules.update(old_modules)
            working_set.__init__()


with open("README.md", "r", encoding="utf-8") as f:
    long_description = f.read()

with open("requirements.txt", "r") as f:
    install_requires = f.read().splitlines()

setup(
    name="prophet",
    version="1.0.1",
    description="Automatic Forecasting Procedure",
    url="https://facebook.github.io/prophet/",
    author="Sean J. Taylor <sjtz@pm.me>, Ben Letham <bletham@fb.com>",
    author_email="sjtz@pm.me",
    license="MIT",
    packages=find_packages(),
    install_requires=install_requires,
    python_requires=">=3",
    zip_safe=False,
    include_package_data=True,
    ext_modules=[Extension("prophet.stan_model", [])],
    cmdclass={
        "build_ext": BuildExtCommand,
        "build_py": BuildPyCommand,
        "develop": DevelopCommand,
        "test": TestCommand,
    },
    test_suite="prophet.tests",
    classifiers=[
        "Programming Language :: Python",
        "Programming Language :: Python :: 3",
        "Programming Language :: Python :: 3.7",
        "Programming Language :: Python :: 3.8",
    ],
    long_description=long_description,
    long_description_content_type="text/markdown",
)<|MERGE_RESOLUTION|>--- conflicted
+++ resolved
@@ -5,6 +5,7 @@
 
 import os
 import sys
+import platform
 from pathlib import Path
 from shutil import copy, copytree, rmtree
 from typing import List
@@ -52,63 +53,27 @@
     temp_dir.rename(original_dir)
 
 
-<<<<<<< HEAD
-=======
-def get_cmdstan_cache() -> str:
-    """Default directory for an existing cmdstan library. Prevents unnecessary re-downloads of cmdstan."""
-    return Path.home().resolve() / ".cmdstan" / f"cmdstan-{CMDSTAN_VERSION}"
-
-
-def download_cmdstan(cache_dir: Path) -> None:
-    """Ensure the cmdstan library exists in the cache directory."""
-    import cmdstanpy
-    from cmdstanpy.install_cmdstan import retrieve_version
-
-    if cache_dir.is_dir():
-        print(f"Found existing cmdstan library at {cache_dir}")
-    else:
-        print(f"Downloading cmdstan to {cache_dir}")
-        cache_dir.parent.mkdir(parents=True, exist_ok=True)
-        with cmdstanpy.utils.pushd(cache_dir.parent):
-            retrieve_version(version=CMDSTAN_VERSION, progress=False)
-
->>>>>>> 04ffdc99
 
 def install_cmdstan_toolchain():
     """Install C++ compilers required to build stan models on Windows machines."""
     from cmdstanpy.install_cxx_toolchain import main as _install_cxx_toolchain
-    _install_cxx_toolchain()
-
-
-def install_cmdstan_deps(cmdstan_dir: Path):
+    _install_cxx_toolchain({'version':None, 'install_dir': None})
+
+
+def install_cmdstan_deps(target_dir: Path):
     import cmdstanpy
-
-<<<<<<< HEAD
     if not os.environ.get('NO_REPACKAGE_CMDSTAN', False):
+        if platform.platform().startswith("Win") == "win":
+            try:
+                cmdstanpy.utils.cxx_toolchain_path()
+            except Exception:
+                install_cmdstan_toolchain()
         cmdstan_dir = os.path.join(target_dir, f"cmdstan-{CMDSTAN_VERSION}")
         print("Installing cmdstan to", cmdstan_dir)
         if os.path.isdir(cmdstan_dir):
             rmtree(cmdstan_dir)
         if not cmdstanpy.install_cmdstan(version=CMDSTAN_VERSION, dir=target_dir, overwrite=True, verbose=True):
             raise RuntimeError("CmdStan failed to install in repackaged directory")
-=======
-    cmdstan_cache = get_cmdstan_cache()
-    download_cmdstan(cmdstan_cache)
-    if cmdstan_dir.is_dir():
-        rmtree(cmdstan_dir)
-    copytree(cmdstan_cache, cmdstan_dir)
-
-    if PLATFORM == "win":
-        try:
-            cmdstanpy.utils.cxx_toolchain_path()
-        except Exception:
-            install_cmdstan_toolchain()
-
-    with cmdstanpy.utils.pushd(cmdstan_dir):
-        clean_all_cmdstan()
-        build_cmdstan()
-    cmdstanpy.set_cmdstan_path(str(cmdstan_dir))
->>>>>>> 04ffdc99
 
 
 def build_cmdstan_model(target_dir):
