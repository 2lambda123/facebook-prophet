# Copyright (c) Facebook, Inc. and its affiliates.

# This source code is licensed under the MIT license found in the
# LICENSE file in the root directory of this source tree.

import os
import pickle
import platform
import subprocess
import sys
from collections import OrderedDict
from distutils.extension import Extension
from pathlib import Path
from shutil import copy, copytree, rmtree
from typing import List

from pkg_resources import add_activation_listener, normalize_path, require, working_set
from setuptools import find_packages, setup
from setuptools.command.build_ext import build_ext
from setuptools.command.build_py import build_py
from setuptools.command.develop import develop
from setuptools.command.test import test as test_command
<<<<<<< HEAD
from setuptools.dist import Distribution
from typing import List
from setuptools.command.install import install
=======
>>>>>>> e20d88ca

PLATFORM = "unix"
if platform.platform().startswith("Win"):
    PLATFORM = "win"

MODEL_DIR = os.path.join("stan", PLATFORM)
MODEL_TARGET_DIR = os.path.join("prophet", "stan_model")

# cmdstan utils
MAKE = os.getenv("MAKE", "make" if PLATFORM != "win" else "mingw32-make")
EXTENSION = ".exe" if PLATFORM == "win" else ""

CMDSTAN_VERSION = "2.26.1"
BINARIES_DIR = "bin"
BINARIES = ["diagnose", "print", "stanc", "stansummary"]
TBB_PARENT = "stan/lib/stan_math/lib"
TBB_DIRS = ["tbb", "tbb_2019_U8"]


def clean_all_cmdstan(verbose: bool = False) -> None:
    cmd = [MAKE, "clean-all"]
    proc = subprocess.Popen(
        cmd,
        cwd=None,
        stdin=subprocess.DEVNULL,
        stdout=subprocess.PIPE,
        stderr=subprocess.PIPE,
        env=os.environ,
    )
    while proc.poll() is None:
        if proc.stdout:
            output = proc.stdout.readline().decode("utf-8").strip()
            if verbose and output:
                print(output, flush=True)
    _, stderr = proc.communicate()
    if proc.returncode:
        msgs = ['Command "make clean-all" failed']
        if stderr:
            msgs.append(stderr.decode("utf-8").strip())
        raise RuntimeError("\n".join(msgs))


def build_cmdstan(verbose: bool = False) -> None:
    cmd = [MAKE, "build"]
    proc = subprocess.Popen(
        cmd,
        cwd=None,
        stdin=subprocess.DEVNULL,
        stdout=subprocess.PIPE,
        stderr=subprocess.PIPE,
        env=os.environ,
    )
    while proc.poll() is None:
        if proc.stdout:
            output = proc.stdout.readline().decode("utf-8").strip()
            if verbose and output:
                print(output, flush=True)
    _, stderr = proc.communicate()
    if proc.returncode:
        msgs = ['Command "make build" failed']
        if stderr:
            msgs.append(stderr.decode("utf-8").strip())
        raise RuntimeError("\n".join(msgs))
    # Add tbb to the $PATH on Windows
    if PLATFORM == "win":
        libtbb = os.path.join(os.getcwd(), "stan", "lib", "stan_math", "lib", "tbb")
        os.environ["PATH"] = ";".join(
            list(OrderedDict.fromkeys([libtbb] + os.environ.get("PATH", "").split(";")))
        )


def prune_cmdstan(cmdstan_dir: str) -> None:
    original_dir = Path(cmdstan_dir).resolve()
    parent_dir = original_dir.parent
    temp_dir = parent_dir / "temp"
    if temp_dir.is_dir():
        rmtree(temp_dir)
    temp_dir.mkdir()

    copytree(original_dir / BINARIES_DIR, temp_dir / BINARIES_DIR)
    for f in (temp_dir / BINARIES_DIR).iterdir():
        if f.is_dir():
            rmtree(f)
        elif f.is_file() and f.stem not in BINARIES:
            os.remove(f)
    for tbb_dir in TBB_DIRS:
        copytree(original_dir / TBB_PARENT / tbb_dir, temp_dir / TBB_PARENT / tbb_dir)

    rmtree(original_dir)
    temp_dir.rename(original_dir)



def get_backends_from_env() -> List[str]:
    return os.environ.get("STAN_BACKEND", "PYSTAN").split(",")


<<<<<<< HEAD
def prune_cmdstan_files(cmdstan_dir):
    """
    Remove unnecessary folders from the unbundled cmdstan installation.
    We only need to keep the files that will be used to execute the model binary at runtime.
    """
    remove_dirs = ["examples", "stan"]
    for dirname in remove_dirs:
        rmtree(os.path.join(cmdstan_dir, dirname))
    raw_binaries = ["linux-stanc", "mac-stanc", "windows-stanc"]  # These are converted into "stanc" in the Make process
    for fname in raw_binaries:
        os.remove(os.path.join(cmdstan_dir, f"bin/{fname}"))
=======
def get_cmdstan_cache() -> str:
    return Path.home().resolve() / ".cmdstan" / f"cmdstan-{CMDSTAN_VERSION}"

>>>>>>> e20d88ca


def build_cmdstan_model(target_dir):
    import cmdstanpy

    cmdstan_cache = get_cmdstan_cache()
    cmdstan_dir = os.path.join(target_dir, f"cmdstan-{CMDSTAN_VERSION}")

    if os.path.isdir(cmdstan_cache):
        print(f"Found existing cmdstan library at {cmdstan_cache}")
    else:
        cmdstanpy.install_cmdstan(version=CMDSTAN_VERSION, dir=cmdstan_cache)

    if os.path.isdir(cmdstan_dir):
        rmtree(cmdstan_dir)
    copytree(cmdstan_cache, cmdstan_dir)
    with cmdstanpy.utils.pushd(cmdstan_dir):
        clean_all_cmdstan()
        build_cmdstan()
    cmdstanpy.set_cmdstan_path(cmdstan_dir)

    model_name = "prophet.stan"
    target_name = "prophet_model.bin"
    sm = cmdstanpy.CmdStanModel(stan_file=os.path.join(MODEL_DIR, model_name))
    sm.compile()
    copy(sm.exe_file, os.path.join(target_dir, target_name))
    # Clean up
    for f in Path(MODEL_DIR).iterdir():
        if f.is_file() and f.name != model_name:
            os.remove(f)
    prune_cmdstan(cmdstan_dir)



def build_pystan_model(target_dir):
    import pystan

    model_name = "prophet.stan"
    target_name = "prophet_model.pkl"
    with open(os.path.join(MODEL_DIR, model_name)) as f:
        model_code = f.read()
    sm = pystan.StanModel(model_code=model_code)
    with open(os.path.join(target_dir, target_name), "wb") as f:
        pickle.dump(sm, f, protocol=pickle.HIGHEST_PROTOCOL)


def build_models(target_dir):
    for backend in get_backends_from_env():
        print(f"Compiling {backend} model")
        if backend == "CMDSTANPY":
            build_cmdstan_model(target_dir)
        elif backend == "PYSTAN":
            build_pystan_model(target_dir)


<<<<<<< HEAD
class BinaryDistribution(Distribution):
    """Distribution which always forces a binary package with platform name"""
    def has_ext_modules(self):
        return True

    def is_pure(self):
        return False


class InstallPlatlib(install):
    def finalize_options(self):
        print("Being called!!")
        install.finalize_options(self)
        if self.distribution.has_ext_modules():
            self.install_lib = self.install_platlib


=======
>>>>>>> e20d88ca
class BuildPyCommand(build_py):
    """Custom build command to pre-compile Stan models."""

    def run(self):
        if not self.dry_run:
            target_dir = os.path.join(self.build_lib, MODEL_TARGET_DIR)
            self.mkpath(target_dir)
            build_models(target_dir)

        build_py.run(self)


class BuildExtCommand(build_ext):
    """Ensure built extensions are added to the correct path in the wheel."""

    def run(self):
        pass


class DevelopCommand(develop):
    """Custom develop command to pre-compile Stan models in-place."""

    def run(self):
        if not self.dry_run:
            target_dir = os.path.join(self.setup_path, MODEL_TARGET_DIR)
            self.mkpath(target_dir)
            build_models(target_dir)

        develop.run(self)


class TestCommand(test_command):
    user_options = [
        ("test-module=", "m", "Run 'test_suite' in specified module"),
        (
            "test-suite=",
            "s",
            "Run single test, case or suite (e.g. 'module.test_suite')",
        ),
        ("test-runner=", "r", "Test runner to use"),
        ("test-slow", "w", "Test slow suites (default off)"),
    ]
    test_slow = None

    def initialize_options(self):
        super(TestCommand, self).initialize_options()
        self.test_slow = False

    def finalize_options(self):
        super(TestCommand, self).finalize_options()
        if self.test_slow is None:
            self.test_slow = getattr(self.distribution, "test_slow", False)

    """We must run tests on the build directory, not source."""

    def with_project_on_sys_path(self, func):
        # Ensure metadata is up-to-date
        self.reinitialize_command("build_py", inplace=0)
        self.run_command("build_py")
        bpy_cmd = self.get_finalized_command("build_py")
        build_path = normalize_path(bpy_cmd.build_lib)

        # Build extensions
        self.reinitialize_command("egg_info", egg_base=build_path)
        self.run_command("egg_info")

        self.reinitialize_command("build_ext", inplace=0)
        self.run_command("build_ext")

        ei_cmd = self.get_finalized_command("egg_info")

        old_path = sys.path[:]
        old_modules = sys.modules.copy()

        try:
            sys.path.insert(0, normalize_path(ei_cmd.egg_base))
            working_set.__init__()
            add_activation_listener(lambda dist: dist.activate())
            require("%s==%s" % (ei_cmd.egg_name, ei_cmd.egg_version))
            func()
        finally:
            sys.path[:] = old_path
            sys.modules.clear()
            sys.modules.update(old_modules)
            working_set.__init__()


with open("README.md", "r", encoding="utf-8") as f:
    long_description = f.read()

with open("requirements.txt", "r") as f:
    install_requires = f.read().splitlines()

setup(
    name="prophet",
    version="1.0.1",
    description="Automatic Forecasting Procedure",
    url="https://facebook.github.io/prophet/",
    author="Sean J. Taylor <sjtz@pm.me>, Ben Letham <bletham@fb.com>",
    author_email="sjtz@pm.me",
    license="MIT",
    packages=find_packages(),
    install_requires=install_requires,
    python_requires=">=3",
    zip_safe=False,
    include_package_data=True,
    ext_modules=[Extension("prophet.stan_model", [])],
    cmdclass={
        "build_ext": BuildExtCommand,
        "build_py": BuildPyCommand,
        "develop": DevelopCommand,
        "test": TestCommand,
    },
    test_suite="prophet.tests",
    classifiers=[
        "Programming Language :: Python",
        "Programming Language :: Python :: 3",
        "Programming Language :: Python :: 3.7",
    ],
    long_description=long_description,
    long_description_content_type="text/markdown",
)<|MERGE_RESOLUTION|>--- conflicted
+++ resolved
@@ -20,12 +20,6 @@
 from setuptools.command.build_py import build_py
 from setuptools.command.develop import develop
 from setuptools.command.test import test as test_command
-<<<<<<< HEAD
-from setuptools.dist import Distribution
-from typing import List
-from setuptools.command.install import install
-=======
->>>>>>> e20d88ca
 
 PLATFORM = "unix"
 if platform.platform().startswith("Win"):
@@ -123,23 +117,8 @@
     return os.environ.get("STAN_BACKEND", "PYSTAN").split(",")
 
 
-<<<<<<< HEAD
-def prune_cmdstan_files(cmdstan_dir):
-    """
-    Remove unnecessary folders from the unbundled cmdstan installation.
-    We only need to keep the files that will be used to execute the model binary at runtime.
-    """
-    remove_dirs = ["examples", "stan"]
-    for dirname in remove_dirs:
-        rmtree(os.path.join(cmdstan_dir, dirname))
-    raw_binaries = ["linux-stanc", "mac-stanc", "windows-stanc"]  # These are converted into "stanc" in the Make process
-    for fname in raw_binaries:
-        os.remove(os.path.join(cmdstan_dir, f"bin/{fname}"))
-=======
 def get_cmdstan_cache() -> str:
     return Path.home().resolve() / ".cmdstan" / f"cmdstan-{CMDSTAN_VERSION}"
-
->>>>>>> e20d88ca
 
 
 def build_cmdstan_model(target_dir):
@@ -195,26 +174,6 @@
             build_pystan_model(target_dir)
 
 
-<<<<<<< HEAD
-class BinaryDistribution(Distribution):
-    """Distribution which always forces a binary package with platform name"""
-    def has_ext_modules(self):
-        return True
-
-    def is_pure(self):
-        return False
-
-
-class InstallPlatlib(install):
-    def finalize_options(self):
-        print("Being called!!")
-        install.finalize_options(self)
-        if self.distribution.has_ext_modules():
-            self.install_lib = self.install_platlib
-
-
-=======
->>>>>>> e20d88ca
 class BuildPyCommand(build_py):
     """Custom build command to pre-compile Stan models."""
 
