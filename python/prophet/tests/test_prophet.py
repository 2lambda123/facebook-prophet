# Copyright (c) Facebook, Inc. and its affiliates.

# This source code is licensed under the MIT license found in the
# LICENSE file in the root directory of this source tree.

from __future__ import absolute_import
from __future__ import division
from __future__ import print_function
from __future__ import unicode_literals

import os
from unittest import TestCase

import numpy as np
import pandas as pd
from prophet import Prophet
<<<<<<< HEAD
import pytest
=======
from prophet.utilities import warm_start_params
>>>>>>> 8b3d09ca


DATA = pd.read_csv(
    os.path.join(os.path.dirname(__file__), 'data.csv'),
    parse_dates=['ds'],
)
DATA2 = pd.read_csv(
    os.path.join(os.path.dirname(__file__), 'data2.csv'),
    parse_dates=['ds'],
)


class TestProphet(TestCase):

    @staticmethod
    def rmse(predictions, targets):
        return np.sqrt(np.mean((predictions - targets) ** 2))

    def test_fit_predict(self):
        days = 30
        N = DATA.shape[0]
        train = DATA.head(N - days)
        test = DATA.tail(days)
        test.reset_index(inplace=True)

        forecaster = Prophet()
        forecaster.fit(train, seed=1237861298)
        np.random.seed(876543987)
        future = forecaster.make_future_dataframe(days, include_history=False)
        future = forecaster.predict(future)
        # this gives ~ 10.64
        res = self.rmse(future['yhat'], test['y'])
        self.assertTrue(15 > res > 5, msg="backend: {}".format(forecaster.stan_backend))

    def test_fit_predict_newton(self):
        days = 30
        N = DATA.shape[0]
        train = DATA.head(N - days)
        test = DATA.tail(days)
        test.reset_index(inplace=True)

        forecaster = Prophet()
        forecaster.fit(train, seed=1237861298, algorithm='Newton')
        np.random.seed(876543987)
        future = forecaster.make_future_dataframe(days, include_history=False)
        future = forecaster.predict(future)
        # this gives ~ 10.64
        res = self.rmse(future['yhat'], test['y'])
        self.assertAlmostEqual(res, 23.44, places=2, msg="backend: {}".format(forecaster.stan_backend))

    @pytest.mark.slow
    def test_fit_sampling_predict(self):
        days = 30
        N = DATA.shape[0]
        train = DATA.head(N - days)
        test = DATA.tail(days)
        test.reset_index(inplace=True)

        forecaster = Prophet(mcmc_samples=500)

        # chains adjusted from 4 to 7 to satisfy test for cmdstanpy
        forecaster.fit(train, seed=1237861298, chains=7, show_progress=False)
        np.random.seed(876543987)
        future = forecaster.make_future_dataframe(days, include_history=False)
        future = forecaster.predict(future)
        # this gives ~ 215.77
        res = self.rmse(future['yhat'], test['y'])
        self.assertTrue(236 > res > 193, msg="backend: {}".format(forecaster.stan_backend))

    def test_fit_predict_no_seasons(self):
        N = DATA.shape[0]
        train = DATA.head(N // 2)
        periods = 30

        forecaster = Prophet(weekly_seasonality=False,
                             yearly_seasonality=False)
        forecaster.fit(train)
        future = forecaster.make_future_dataframe(periods=periods, include_history=False)
        result = forecaster.predict(future)
        self.assertTrue((future.ds == result.ds).all())

    def test_fit_predict_no_changepoints(self):
        N = DATA.shape[0]
        train = DATA.head(N // 2)
        future = DATA.tail(N // 2)

        forecaster = Prophet(n_changepoints=0)
        forecaster.fit(train)
        forecaster.predict(future)

    @pytest.mark.slow
    def test_fit_predict_no_changepoints_mcmc(self):
        N = DATA.shape[0]
        train = DATA.head(N // 2)
        future = DATA.tail(N // 2)

        forecaster = Prophet(n_changepoints=0, mcmc_samples=100)
        forecaster.fit(train, show_progress=False)
        forecaster.predict(future)

    def test_fit_changepoint_not_in_history(self):
        train = DATA[(DATA['ds'] < '2013-01-01') | (DATA['ds'] > '2014-01-01')]
        future = pd.DataFrame({'ds': DATA['ds']})
        prophet = Prophet(changepoints=['2013-06-06'])
        forecaster = prophet
        forecaster.fit(train)
        forecaster.predict(future)

    def test_fit_predict_duplicates(self):
        N = DATA.shape[0]
        train1 = DATA.head(N // 2).copy()
        train2 = DATA.head(N // 2).copy()
        train2['y'] += 10
        train = pd.concat([train1, train2])
        future = pd.DataFrame({'ds': DATA['ds'].tail(N // 2)})
        forecaster = Prophet()
        forecaster.fit(train)
        forecaster.predict(future)

    def test_fit_predict_constant_history(self):
        N = DATA.shape[0]
        train = DATA.head(N // 2).copy()
        train['y'] = 20
        future = pd.DataFrame({'ds': DATA['ds'].tail(N // 2)})
        m = Prophet()
        m.fit(train)
        fcst = m.predict(future)
        self.assertEqual(fcst['yhat'].values[-1], 20)
        train['y'] = 0
        future = pd.DataFrame({'ds': DATA['ds'].tail(N // 2)})
        m = Prophet()
        m.fit(train)
        fcst = m.predict(future)
        self.assertEqual(fcst['yhat'].values[-1], 0)

    def test_fit_predict_uncertainty_disabled(self):
        N = DATA.shape[0]
        train = DATA.head(N // 2)
        future = DATA.tail(N // 2)

        for uncertainty in [0, False]:
            m = Prophet(uncertainty_samples=uncertainty)
            m.fit(train)
            fcst = m.predict(future)
            expected_cols = ['ds', 'trend', 'additive_terms',
                             'multiplicative_terms', 'weekly', 'yhat']
            self.assertTrue(all(col in expected_cols
                                for col in fcst.columns.tolist()))

    def test_setup_dataframe(self):
        m = Prophet()
        N = DATA.shape[0]
        history = DATA.head(N // 2).copy()

        history = m.setup_dataframe(history, initialize_scales=True)

        self.assertTrue('t' in history)
        self.assertEqual(history['t'].min(), 0.0)
        self.assertEqual(history['t'].max(), 1.0)

        self.assertTrue('y_scaled' in history)
        self.assertEqual(history['y_scaled'].max(), 1.0)

    def test_setup_dataframe_ds_column(self):
        "Test case where 'ds' exists as an index name and column"
        df = DATA.copy()
        df.index = df.loc[:, 'ds']
        m = Prophet()
        m.fit(df)

    def test_logistic_floor(self):
        m = Prophet(growth='logistic')
        N = DATA.shape[0]
        history = DATA.head(N // 2).copy()
        history['floor'] = 10.
        history['cap'] = 80.
        future = DATA.tail(N // 2).copy()
        future['cap'] = 80.
        future['floor'] = 10.
        m.fit(history, algorithm='Newton')
        self.assertTrue(m.logistic_floor)
        self.assertTrue('floor' in m.history)
        self.assertAlmostEqual(m.history['y_scaled'][0], 1.)
        self.assertEqual(m.fit_kwargs, {'algorithm': 'Newton'})
        fcst1 = m.predict(future)

        m2 = Prophet(growth='logistic')
        history2 = history.copy()
        history2['y'] += 10.
        history2['floor'] += 10.
        history2['cap'] += 10.
        future['cap'] += 10.
        future['floor'] += 10.
        m2.fit(history2, algorithm='Newton')
        self.assertAlmostEqual(m2.history['y_scaled'][0], 1.)

    def test_flat_growth(self):
        m = Prophet(growth='flat')
        x = np.linspace(0, 2 * np.pi, 8 * 7)
        history = pd.DataFrame({
            'ds': pd.date_range(start='2020-01-01', periods=8 * 7, freq='d'),
            'y': 30 + np.sin(x * 8.),
        })
        m.fit(history)
        future = m.make_future_dataframe(10, include_history=True)
        fcst = m.predict(future)
        m_ = m.params['m'][0, 0]
        k = m.params['k'][0, 0]
        self.assertAlmostEqual(k, 0)
        self.assertAlmostEqual(fcst['trend'].unique()[0], m_ * m.y_scale)
        self.assertEqual(np.round(m_ * m.y_scale), 30.0)

    def test_invalid_growth_input(self):
        msg = 'Parameter "growth" should be "linear", ' \
              '"logistic" or "flat".'
        with self.assertRaisesRegex(ValueError, msg):
            Prophet(growth="constant")

    def test_get_changepoints(self):
            m = Prophet()
            N = DATA.shape[0]
            history = DATA.head(N // 2).copy()

            history = m.setup_dataframe(history, initialize_scales=True)
            m.history = history

            m.set_changepoints()

            cp = m.changepoints_t
            self.assertEqual(cp.shape[0], m.n_changepoints)
            self.assertEqual(len(cp.shape), 1)
            self.assertTrue(cp.min() > 0)
            cp_indx = int(np.ceil(0.8 * history.shape[0]))
            self.assertTrue(cp.max() <= history['t'].values[cp_indx])

    def test_set_changepoint_range(self):
        m = Prophet(changepoint_range=0.4)
        N = DATA.shape[0]
        history = DATA.head(N // 2).copy()

        history = m.setup_dataframe(history, initialize_scales=True)
        m.history = history

        m.set_changepoints()

        cp = m.changepoints_t
        self.assertEqual(cp.shape[0], m.n_changepoints)
        self.assertEqual(len(cp.shape), 1)
        self.assertTrue(cp.min() > 0)
        cp_indx = int(np.ceil(0.4 * history.shape[0]))
        self.assertTrue(cp.max() <= history['t'].values[cp_indx])
        with self.assertRaises(ValueError):
            m = Prophet(changepoint_range=-0.1)
        with self.assertRaises(ValueError):
            m = Prophet(changepoint_range=2)

    def test_get_zero_changepoints(self):
        m = Prophet(n_changepoints=0)
        N = DATA.shape[0]
        history = DATA.head(N // 2).copy()

        history = m.setup_dataframe(history, initialize_scales=True)
        m.history = history

        m.set_changepoints()
        cp = m.changepoints_t
        self.assertEqual(cp.shape[0], 1)
        self.assertEqual(cp[0], 0)

    def test_override_n_changepoints(self):
        m = Prophet()
        history = DATA.head(20).copy()

        history = m.setup_dataframe(history, initialize_scales=True)
        m.history = history

        m.set_changepoints()
        self.assertEqual(m.n_changepoints, 15)
        cp = m.changepoints_t
        self.assertEqual(cp.shape[0], 15)

    def test_fourier_series_weekly(self):
        mat = Prophet.fourier_series(DATA['ds'], 7, 3)
        # These are from the R forecast package directly.
        true_values = np.array([
            0.7818315, 0.6234898, 0.9749279, -0.2225209, 0.4338837, -0.9009689
        ])
        self.assertAlmostEqual(np.sum((mat[0] - true_values) ** 2), 0.0)

    def test_fourier_series_yearly(self):
        mat = Prophet.fourier_series(DATA['ds'], 365.25, 3)
        # These are from the R forecast package directly.
        true_values = np.array([
            0.7006152, -0.7135393, -0.9998330, 0.01827656, 0.7262249, 0.6874572
        ])
        self.assertAlmostEqual(np.sum((mat[0] - true_values) ** 2), 0.0)

    def test_growth_init(self):
        model = Prophet(growth='logistic')
        history = DATA.iloc[:468].copy()
        history['cap'] = history['y'].max()

        history = model.setup_dataframe(history, initialize_scales=True)

        k, m = model.linear_growth_init(history)
        self.assertAlmostEqual(k, 0.3055671)
        self.assertAlmostEqual(m, 0.5307511)

        k, m = model.logistic_growth_init(history)

        self.assertAlmostEqual(k, 1.507925, places=4)
        self.assertAlmostEqual(m, -0.08167497, places=4)

        k,m = model.flat_growth_init(history)
        self.assertEqual(k, 0)
        self.assertAlmostEqual(m,  0.49335657, places=4)

    def test_piecewise_linear(self):
        model = Prophet()

        t = np.arange(11.)
        m = 0
        k = 1.0
        deltas = np.array([0.5])
        changepoint_ts = np.array([5])

        y = model.piecewise_linear(t, deltas, k, m, changepoint_ts)
        y_true = np.array([0.0, 1.0, 2.0, 3.0, 4.0, 5.0,
                           6.5, 8.0, 9.5, 11.0, 12.5])
        self.assertEqual((y - y_true).sum(), 0.0)

        t = t[8:]
        y_true = y_true[8:]
        y = model.piecewise_linear(t, deltas, k, m, changepoint_ts)
        self.assertEqual((y - y_true).sum(), 0.0)

    def test_piecewise_logistic(self):
        model = Prophet()

        t = np.arange(11.)
        cap = np.ones(11) * 10
        m = 0
        k = 1.0
        deltas = np.array([0.5])
        changepoint_ts = np.array([5])

        y = model.piecewise_logistic(t, cap, deltas, k, m, changepoint_ts)
        y_true = np.array([5.000000, 7.310586, 8.807971, 9.525741, 9.820138,
                           9.933071, 9.984988, 9.996646, 9.999252, 9.999833,
                           9.999963])
        self.assertAlmostEqual((y - y_true).sum(), 0.0, places=5)

        t = t[8:]
        y_true = y_true[8:]
        cap = cap[8:]
        y = model.piecewise_logistic(t, cap, deltas, k, m, changepoint_ts)
        self.assertAlmostEqual((y - y_true).sum(), 0.0, places=5)

    def test_flat_trend(self):
        model = Prophet()
        t = np.arange(11)
        m = 0.5
        y = model.flat_trend(t, m)
        y_true = np.array([0.5]*11)
        self.assertEqual((y - y_true).sum(), 0)
        t = t[8:]
        y_true = y_true[8:]
        y = model.flat_trend(t, m)
        self.assertEqual((y - y_true).sum(), 0)

    def test_holidays(self):
        holidays = pd.DataFrame({
            'ds': pd.to_datetime(['2016-12-25']),
            'holiday': ['xmas'],
            'lower_window': [-1],
            'upper_window': [0],
        })
        model = Prophet(holidays=holidays)
        df = pd.DataFrame({
            'ds': pd.date_range('2016-12-20', '2016-12-31')
        })
        feats, priors, names = model.make_holiday_features(df['ds'], model.holidays)
        # 11 columns generated even though only 8 overlap
        self.assertEqual(feats.shape, (df.shape[0], 2))
        self.assertEqual((feats.sum(0) - np.array([1.0, 1.0])).sum(), 0)
        self.assertEqual(priors, [10., 10.])  # Default prior
        self.assertEqual(names, ['xmas'])

        holidays = pd.DataFrame({
            'ds': pd.to_datetime(['2016-12-25']),
            'holiday': ['xmas'],
            'lower_window': [-1],
            'upper_window': [10],
        })
        m = Prophet(holidays=holidays)
        feats, priors, names = m.make_holiday_features(df['ds'], m.holidays)
        # 12 columns generated even though only 8 overlap
        self.assertEqual(feats.shape, (df.shape[0], 12))
        self.assertEqual(priors, list(10. * np.ones(12)))
        self.assertEqual(names, ['xmas'])
        # Check prior specifications
        holidays = pd.DataFrame({
            'ds': pd.to_datetime(['2016-12-25', '2017-12-25']),
            'holiday': ['xmas', 'xmas'],
            'lower_window': [-1, -1],
            'upper_window': [0, 0],
            'prior_scale': [5., 5.],
        })
        m = Prophet(holidays=holidays)
        feats, priors, names = m.make_holiday_features(df['ds'], m.holidays)
        self.assertEqual(priors, [5., 5.])
        self.assertEqual(names, ['xmas'])
        # 2 different priors
        holidays2 = pd.DataFrame({
            'ds': pd.to_datetime(['2012-06-06', '2013-06-06']),
            'holiday': ['seans-bday'] * 2,
            'lower_window': [0] * 2,
            'upper_window': [1] * 2,
            'prior_scale': [8] * 2,
        })
        holidays2 = pd.concat((holidays, holidays2), sort=True)
        m = Prophet(holidays=holidays2)
        feats, priors, names = m.make_holiday_features(df['ds'], m.holidays)
        pn = zip(priors, [s.split('_delim_')[0] for s in feats.columns])
        for t in pn:
            self.assertIn(t, [(8., 'seans-bday'), (5., 'xmas')])
        holidays2 = pd.DataFrame({
            'ds': pd.to_datetime(['2012-06-06', '2013-06-06']),
            'holiday': ['seans-bday'] * 2,
            'lower_window': [0] * 2,
            'upper_window': [1] * 2,
        })
        holidays2 = pd.concat((holidays, holidays2), sort=True)
        feats, priors, names = Prophet(
            holidays=holidays2, holidays_prior_scale=4
        ).make_holiday_features(df['ds'], holidays2)
        self.assertEqual(set(priors), {4., 5.})
        # Check incompatible priors
        holidays = pd.DataFrame({
            'ds': pd.to_datetime(['2016-12-25', '2016-12-27']),
            'holiday': ['xmasish', 'xmasish'],
            'lower_window': [-1, -1],
            'upper_window': [0, 0],
            'prior_scale': [5., 6.],
        })
        with self.assertRaises(ValueError):
            Prophet(holidays=holidays).make_holiday_features(df['ds'], holidays)

    def test_fit_with_holidays(self):
        holidays = pd.DataFrame({
            'ds': pd.to_datetime(['2012-06-06', '2013-06-06']),
            'holiday': ['seans-bday'] * 2,
            'lower_window': [0] * 2,
            'upper_window': [1] * 2,
        })
        model = Prophet(holidays=holidays, uncertainty_samples=0)
        model.fit(DATA).predict()

    def test_fit_predict_with_country_holidays(self):
        holidays = pd.DataFrame({
            'ds': pd.to_datetime(['2012-06-06', '2013-06-06']),
            'holiday': ['seans-bday'] * 2,
            'lower_window': [0] * 2,
            'upper_window': [1] * 2,
        })
        # Test with holidays and country_holidays
        model = Prophet(holidays=holidays, uncertainty_samples=0)
        model.add_country_holidays(country_name='US')
        model.fit(DATA).predict()
        # There are training holidays missing in the test set
        train = DATA.head(154)
        future = DATA.tail(355)
        model = Prophet(uncertainty_samples=0)
        model.add_country_holidays(country_name='US')
        model.fit(train).predict(future)
        # There are test holidays missing in the training set
        train = DATA.tail(355)
        future = DATA2
        model = Prophet(uncertainty_samples=0)
        model.add_country_holidays(country_name='US')
        model.fit(train).predict(future)

    def test_make_future_dataframe(self):
        N = 468
        train = DATA.head(N // 2)
        forecaster = Prophet()
        forecaster.fit(train)
        future = forecaster.make_future_dataframe(periods=3, freq='D',
                                                  include_history=False)
        correct = pd.DatetimeIndex(['2013-04-26', '2013-04-27', '2013-04-28'])
        self.assertEqual(len(future), 3)
        for i in range(3):
            self.assertEqual(future.iloc[i]['ds'], correct[i])

        future = forecaster.make_future_dataframe(periods=3, freq='M',
                                                  include_history=False)
        correct = pd.DatetimeIndex(['2013-04-30', '2013-05-31', '2013-06-30'])
        self.assertEqual(len(future), 3)
        for i in range(3):
            self.assertEqual(future.iloc[i]['ds'], correct[i])

    def test_auto_weekly_seasonality(self):
        # Should be enabled
        N = 15
        train = DATA.head(N)
        m = Prophet()
        self.assertEqual(m.weekly_seasonality, 'auto')
        m.fit(train)
        self.assertIn('weekly', m.seasonalities)
        self.assertEqual(
            m.seasonalities['weekly'],
            {
                'period': 7,
                'fourier_order': 3,
                'prior_scale': 10.,
                'mode': 'additive',
                'condition_name': None
            },
        )
        # Should be disabled due to too short history
        N = 9
        train = DATA.head(N)
        m = Prophet()
        m.fit(train)
        self.assertNotIn('weekly', m.seasonalities)
        m = Prophet(weekly_seasonality=True)
        m.fit(train)
        self.assertIn('weekly', m.seasonalities)
        # Should be False due to weekly spacing
        train = DATA.iloc[::7, :]
        m = Prophet()
        m.fit(train)
        self.assertNotIn('weekly', m.seasonalities)
        m = Prophet(weekly_seasonality=2, seasonality_prior_scale=3.)
        m.fit(DATA)
        self.assertEqual(
            m.seasonalities['weekly'],
            {
                'period': 7,
                'fourier_order': 2,
                'prior_scale': 3.,
                'mode': 'additive',
                'condition_name': None
            },
        )

    def test_auto_yearly_seasonality(self):
        # Should be enabled
        m = Prophet()
        self.assertEqual(m.yearly_seasonality, 'auto')
        m.fit(DATA)
        self.assertIn('yearly', m.seasonalities)
        self.assertEqual(
            m.seasonalities['yearly'],
            {
                'period': 365.25,
                'fourier_order': 10,
                'prior_scale': 10.,
                'mode': 'additive',
                'condition_name': None
            },
        )
        # Should be disabled due to too short history
        N = 240
        train = DATA.head(N)
        m = Prophet()
        m.fit(train)
        self.assertNotIn('yearly', m.seasonalities)
        m = Prophet(yearly_seasonality=True)
        m.fit(train)
        self.assertIn('yearly', m.seasonalities)
        m = Prophet(yearly_seasonality=7, seasonality_prior_scale=3.)
        m.fit(DATA)
        self.assertEqual(
            m.seasonalities['yearly'],
            {
                'period': 365.25,
                'fourier_order': 7,
                'prior_scale': 3.,
                'mode': 'additive',
                'condition_name': None
            },
        )

    def test_auto_daily_seasonality(self):
        # Should be enabled
        m = Prophet()
        self.assertEqual(m.daily_seasonality, 'auto')
        m.fit(DATA2)
        self.assertIn('daily', m.seasonalities)
        self.assertEqual(
            m.seasonalities['daily'],
            {
                'period': 1,
                'fourier_order': 4,
                'prior_scale': 10.,
                'mode': 'additive',
                'condition_name': None
            },
        )
        # Should be disabled due to too short history
        N = 430
        train = DATA2.head(N)
        m = Prophet()
        m.fit(train)
        self.assertNotIn('daily', m.seasonalities)
        m = Prophet(daily_seasonality=True)
        m.fit(train)
        self.assertIn('daily', m.seasonalities)
        m = Prophet(daily_seasonality=7, seasonality_prior_scale=3.)
        m.fit(DATA2)
        self.assertEqual(
            m.seasonalities['daily'],
            {
                'period': 1,
                'fourier_order': 7,
                'prior_scale': 3.,
                'mode': 'additive',
                'condition_name': None
            },
        )
        m = Prophet()
        m.fit(DATA)
        self.assertNotIn('daily', m.seasonalities)

    def test_subdaily_holidays(self):
        holidays = pd.DataFrame({
            'ds': pd.to_datetime(['2017-01-02']),
            'holiday': ['special_day'],
        })
        m = Prophet(holidays=holidays)
        m.fit(DATA2)
        fcst = m.predict()
        self.assertEqual(sum(fcst['special_day'] == 0), 575)

    def test_custom_seasonality(self):
        holidays = pd.DataFrame({
            'ds': pd.to_datetime(['2017-01-02']),
            'holiday': ['special_day'],
            'prior_scale': [4.],
        })
        m = Prophet(holidays=holidays)
        m.add_seasonality(name='monthly', period=30, fourier_order=5,
                          prior_scale=2.)
        self.assertEqual(
            m.seasonalities['monthly'],
            {
                'period': 30,
                'fourier_order': 5,
                'prior_scale': 2.,
                'mode': 'additive',
                'condition_name': None
            },
        )
        with self.assertRaises(ValueError):
            m.add_seasonality(name='special_day', period=30, fourier_order=5)
        with self.assertRaises(ValueError):
            m.add_seasonality(name='trend', period=30, fourier_order=5)
        m.add_seasonality(name='weekly', period=30, fourier_order=5)
        # Test fourier order <= 0
        m = Prophet()
        with self.assertRaises(ValueError):
            m.add_seasonality(name='weekly', period=7, fourier_order=0)
        with self.assertRaises(ValueError):
            m.add_seasonality(name='weekly', period=7, fourier_order=-1)
        # Test priors
        m = Prophet(
            holidays=holidays, yearly_seasonality=False,
            seasonality_mode='multiplicative'
        )
        m.add_seasonality(name='monthly', period=30, fourier_order=5,
                          prior_scale=2., mode='additive')
        m.fit(DATA.copy())
        self.assertEqual(m.seasonalities['monthly']['mode'], 'additive')
        self.assertEqual(m.seasonalities['weekly']['mode'], 'multiplicative')
        seasonal_features, prior_scales, component_cols, modes = (
            m.make_all_seasonality_features(m.history)
        )
        self.assertEqual(sum(component_cols['monthly']), 10)
        self.assertEqual(sum(component_cols['special_day']), 1)
        self.assertEqual(sum(component_cols['weekly']), 6)
        self.assertEqual(sum(component_cols['additive_terms']), 10)
        self.assertEqual(sum(component_cols['multiplicative_terms']), 7)
        if seasonal_features.columns[0] == 'monthly_delim_1':
            true = [2.] * 10 + [10.] * 6 + [4.]
            self.assertEqual(sum(component_cols['monthly'][:10]), 10)
            self.assertEqual(sum(component_cols['weekly'][10:16]), 6)
        else:
            true = [10.] * 6 + [2.] * 10 + [4.]
            self.assertEqual(sum(component_cols['weekly'][:6]), 6)
            self.assertEqual(sum(component_cols['monthly'][6:16]), 10)
        self.assertEqual(prior_scales, true)

    def test_conditional_custom_seasonality(self):
        m = Prophet(weekly_seasonality=False, yearly_seasonality=False)
        m.add_seasonality(name='conditional_weekly', period=7, fourier_order=3,
                          prior_scale=2., condition_name='is_conditional_week')
        m.add_seasonality(name='normal_monthly', period=30.5, fourier_order=5,
                          prior_scale=2.)
        df = DATA.copy()
        with self.assertRaises(ValueError):
            # Require all conditions names in df
            m.fit(df)
        df['is_conditional_week'] = [0] * 255 + [2] * 255
        with self.assertRaises(ValueError):
            # Require boolean compatible values
            m.fit(df)
        df['is_conditional_week'] = [0] * 255 + [1] * 255
        m.fit(df)
        self.assertEqual(
            m.seasonalities['conditional_weekly'],
            {
                'period': 7,
                'fourier_order': 3,
                'prior_scale': 2.,
                'mode': 'additive',
                'condition_name': 'is_conditional_week'
            },
        )
        self.assertIsNone(m.seasonalities['normal_monthly']['condition_name'])
        seasonal_features, prior_scales, component_cols, modes = (
            m.make_all_seasonality_features(m.history)
        )
        # Confirm that only values without is_conditional_week has non zero entries
        conditional_weekly_columns = seasonal_features.columns[
            seasonal_features.columns.str.startswith('conditional_weekly')]
        self.assertTrue(np.array_equal((seasonal_features[conditional_weekly_columns] != 0).any(axis=1).values,
                                       df['is_conditional_week'].values))

    def test_added_regressors(self):
        m = Prophet()
        m.add_regressor('binary_feature', prior_scale=0.2)
        m.add_regressor('numeric_feature', prior_scale=0.5)
        m.add_regressor(
            'numeric_feature2', prior_scale=0.5, mode='multiplicative'
        )
        m.add_regressor('binary_feature2', standardize=True)
        df = DATA.copy()
        df['binary_feature'] = ['0'] * 255 + ['1'] * 255
        df['numeric_feature'] = range(510)
        df['numeric_feature2'] = range(510)
        with self.assertRaises(ValueError):
            # Require all regressors in df
            m.fit(df)
        df['binary_feature2'] = [1] * 100 + [0] * 410
        m.fit(df)
        # Check that standardizations are correctly set
        self.assertEqual(
            m.extra_regressors['binary_feature'],
            {
                'prior_scale': 0.2,
                'mu': 0,
                'std': 1,
                'standardize': 'auto',
                'mode': 'additive',
            },
        )
        self.assertEqual(
            m.extra_regressors['numeric_feature']['prior_scale'], 0.5)
        self.assertEqual(
            m.extra_regressors['numeric_feature']['mu'], 254.5)
        self.assertAlmostEqual(
            m.extra_regressors['numeric_feature']['std'], 147.368585, places=5)
        self.assertEqual(
            m.extra_regressors['numeric_feature2']['mode'], 'multiplicative')
        self.assertEqual(
            m.extra_regressors['binary_feature2']['prior_scale'], 10.)
        self.assertAlmostEqual(
            m.extra_regressors['binary_feature2']['mu'], 0.1960784, places=5)
        self.assertAlmostEqual(
            m.extra_regressors['binary_feature2']['std'], 0.3974183, places=5)
        # Check that standardization is done correctly
        df2 = m.setup_dataframe(df.copy())
        self.assertEqual(df2['binary_feature'][0], 0)
        self.assertAlmostEqual(df2['numeric_feature'][0], -1.726962, places=4)
        self.assertAlmostEqual(df2['binary_feature2'][0], 2.022859, places=4)
        # Check that feature matrix and prior scales are correctly constructed
        seasonal_features, prior_scales, component_cols, modes = (
            m.make_all_seasonality_features(df2)
        )
        self.assertEqual(seasonal_features.shape[1], 30)
        names = ['binary_feature', 'numeric_feature', 'binary_feature2']
        true_priors = [0.2, 0.5, 10.]
        for i, name in enumerate(names):
            self.assertIn(name, seasonal_features)
            self.assertEqual(sum(component_cols[name]), 1)
            self.assertEqual(
                sum(np.array(prior_scales) * component_cols[name]),
                true_priors[i],
            )
        # Check that forecast components are reasonable
        future = pd.DataFrame({
            'ds': ['2014-06-01'],
            'binary_feature': [0],
            'numeric_feature': [10],
            'numeric_feature2': [10],
        })
        with self.assertRaises(ValueError):
            m.predict(future)
        future['binary_feature2'] = 0
        fcst = m.predict(future)
        self.assertEqual(fcst.shape[1], 37)
        self.assertEqual(fcst['binary_feature'][0], 0)
        self.assertAlmostEqual(
            fcst['extra_regressors_additive'][0],
            fcst['numeric_feature'][0] + fcst['binary_feature2'][0],
        )
        self.assertAlmostEqual(
            fcst['extra_regressors_multiplicative'][0],
            fcst['numeric_feature2'][0],
        )
        self.assertAlmostEqual(
            fcst['additive_terms'][0],
            fcst['yearly'][0] + fcst['weekly'][0]
            + fcst['extra_regressors_additive'][0],
        )
        self.assertAlmostEqual(
            fcst['multiplicative_terms'][0],
            fcst['extra_regressors_multiplicative'][0],
        )
        self.assertAlmostEqual(
            fcst['yhat'][0],
            fcst['trend'][0] * (1 + fcst['multiplicative_terms'][0])
            + fcst['additive_terms'][0],
        )
        # Check works if constant extra regressor at 0
        df['constant_feature'] = 0
        m = Prophet()
        m.add_regressor('constant_feature')
        m.fit(df)
        self.assertEqual(m.extra_regressors['constant_feature']['std'], 1)

    def test_set_seasonality_mode(self):
        # Setting attribute
        m = Prophet()
        self.assertEqual(m.seasonality_mode, 'additive')
        m = Prophet(seasonality_mode='multiplicative')
        self.assertEqual(m.seasonality_mode, 'multiplicative')
        with self.assertRaises(ValueError):
            Prophet(seasonality_mode='batman')

    def test_seasonality_modes(self):
        # Model with holidays, seasonalities, and extra regressors
        holidays = pd.DataFrame({
            'ds': pd.to_datetime(['2016-12-25']),
            'holiday': ['xmas'],
            'lower_window': [-1],
            'upper_window': [0],
        })
        m = Prophet(seasonality_mode='multiplicative', holidays=holidays)
        m.add_seasonality('monthly', period=30, mode='additive', fourier_order=3)
        m.add_regressor('binary_feature', mode='additive')
        m.add_regressor('numeric_feature')
        # Construct seasonal features
        df = DATA.copy()
        df['binary_feature'] = [0] * 255 + [1] * 255
        df['numeric_feature'] = range(510)
        df = m.setup_dataframe(df, initialize_scales=True)
        m.history = df.copy()
        m.set_auto_seasonalities()
        seasonal_features, prior_scales, component_cols, modes = (
            m.make_all_seasonality_features(df))
        self.assertEqual(sum(component_cols['additive_terms']), 7)
        self.assertEqual(sum(component_cols['multiplicative_terms']), 29)
        self.assertEqual(
            set(modes['additive']),
            {'monthly', 'binary_feature', 'additive_terms',
             'extra_regressors_additive'},
        )
        self.assertEqual(
            set(modes['multiplicative']),
            {'weekly', 'yearly', 'xmas', 'numeric_feature',
             'multiplicative_terms', 'extra_regressors_multiplicative',
             'holidays',
             },
        )

    def test_fit_warm_start(self):
        m = Prophet().fit(DATA.iloc[:500])
        m2 = Prophet().fit(DATA.iloc[:510], init=warm_start_params(m))
        self.assertEqual(len(m2.params['delta'][0]), 25)

    def test_sampling_warm_start(self):
        m = Prophet(mcmc_samples=100).fit(DATA.iloc[:500], show_progress=False)
        m2 = Prophet(mcmc_samples=100).fit(DATA.iloc[:510], init=warm_start_params(m), show_progress=False)
        self.assertEqual(m2.params['delta'].shape, (200, 25))<|MERGE_RESOLUTION|>--- conflicted
+++ resolved
@@ -14,11 +14,8 @@
 import numpy as np
 import pandas as pd
 from prophet import Prophet
-<<<<<<< HEAD
+from prophet.utilities import warm_start_params
 import pytest
-=======
-from prophet.utilities import warm_start_params
->>>>>>> 8b3d09ca
 
 
 DATA = pd.read_csv(
