# -*- coding: utf-8 -*-
# Copyright (c) Facebook, Inc. and its affiliates.

# This source code is licensed under the MIT license found in the
# LICENSE file in the root directory of this source tree.

from __future__ import absolute_import, division, print_function

import logging
from collections import OrderedDict, defaultdict
from datetime import timedelta

import numpy as np
import pandas as pd
import pystan  # noqa F401

from fbprophet.diagnostics import prophet_copy
from fbprophet.make_holidays import get_holiday_names, make_holidays_df
from fbprophet.models import prophet_stan_model
from fbprophet.plot import (plot, plot_components, plot_forecast_component,
                            plot_seasonality, plot_weekly, plot_yearly,
                            seasonality_plot_df)

logger = logging.getLogger('fbprophet')
logger.addHandler(logging.NullHandler())
if len(logger.handlers) == 1:
    logging.basicConfig(level=logging.INFO)


class Prophet(object):
    """Prophet forecaster.

    Parameters
    ----------
    growth: String 'linear' or 'logistic' to specify a linear or logistic
        trend.
    changepoints: List of dates at which to include potential changepoints. If
        not specified, potential changepoints are selected automatically.
    n_changepoints: Number of potential changepoints to include. Not used
        if input `changepoints` is supplied. If `changepoints` is not supplied,
        then n_changepoints potential changepoints are selected uniformly from
        the first `changepoint_range` proportion of the history.
    changepoint_range: Proportion of history in which trend changepoints will
        be estimated. Defaults to 0.8 for the first 80%. Not used if
        `changepoints` is specified.
    yearly_seasonality: Fit yearly seasonality.
        Can be 'auto', True, False, or a number of Fourier terms to generate.
    weekly_seasonality: Fit weekly seasonality.
        Can be 'auto', True, False, or a number of Fourier terms to generate.
    daily_seasonality: Fit daily seasonality.
        Can be 'auto', True, False, or a number of Fourier terms to generate.
    holidays: pd.DataFrame with columns holiday (string) and ds (date type)
        and optionally columns lower_window and upper_window which specify a
        range of days around the date to be included as holidays.
        lower_window=-2 will include 2 days prior to the date as holidays. Also
        optionally can have a column prior_scale specifying the prior scale for
        that holiday.
    seasonality_mode: 'additive' (default) or 'multiplicative'.
    seasonality_prior_scale: Parameter modulating the strength of the
        seasonality model. Larger values allow the model to fit larger seasonal
        fluctuations, smaller values dampen the seasonality. Can be specified
        for individual seasonalities using add_seasonality.
    holidays_prior_scale: Parameter modulating the strength of the holiday
        components model, unless overridden in the holidays input.
    changepoint_prior_scale: Parameter modulating the flexibility of the
        automatic changepoint selection. Large values will allow many
        changepoints, small values will allow few changepoints.
    mcmc_samples: Integer, if greater than 0, will do full Bayesian inference
        with the specified number of MCMC samples. If 0, will do MAP
        estimation.
    interval_width: Float, width of the uncertainty intervals provided
        for the forecast. If mcmc_samples=0, this will be only the uncertainty
        in the trend using the MAP estimate of the extrapolated generative
        model. If mcmc.samples>0, this will be integrated over all model
        parameters, which will include uncertainty in seasonality.
    uncertainty_samples: Number of simulated draws used to estimate
        uncertainty intervals. Settings this value to 0 or False will disable
        uncertainty estimation and speed up the calculation.
    """

    def __init__(
            self,
            growth='linear',
            changepoints=None,
            n_changepoints=25,
            changepoint_range=0.8,
            yearly_seasonality='auto',
            weekly_seasonality='auto',
            daily_seasonality='auto',
            holidays=None,
            seasonality_mode='additive',
            seasonality_prior_scale=10.0,
            holidays_prior_scale=10.0,
            changepoint_prior_scale=0.05,
            mcmc_samples=0,
            interval_width=0.80,
            uncertainty_samples=1000,
    ):
        self.growth = growth

        self.changepoints = pd.to_datetime(changepoints)
        if self.changepoints is not None:
            self.n_changepoints = len(self.changepoints)
            self.specified_changepoints = True
        else:
            self.n_changepoints = n_changepoints
            self.specified_changepoints = False

        self.changepoint_range = changepoint_range
        self.yearly_seasonality = yearly_seasonality
        self.weekly_seasonality = weekly_seasonality
        self.daily_seasonality = daily_seasonality
        self.holidays = holidays

        self.seasonality_mode = seasonality_mode
        self.seasonality_prior_scale = float(seasonality_prior_scale)
        self.changepoint_prior_scale = float(changepoint_prior_scale)
        self.holidays_prior_scale = float(holidays_prior_scale)

        self.mcmc_samples = mcmc_samples
        self.interval_width = interval_width
        self.uncertainty_samples = uncertainty_samples

        # Set during fitting or by other methods
        self.start = None
        self.y_scale = None
        self.logistic_floor = False
        self.t_scale = None
        self.changepoints_t = None
        self.seasonalities = OrderedDict({})
        self.extra_regressors = OrderedDict({})
        self.country_holidays = None
        self.stan_fit = None
        self.params = {}
        self.history = None
        self.history_dates = None
        self.train_component_cols = None
        self.component_modes = None
        self.train_holiday_names = None
        self.validate_inputs()

    def validate_inputs(self):
        """Validates the inputs to Prophet."""
        if self.growth not in ('linear', 'logistic'):
            raise ValueError(
                'Parameter "growth" should be "linear" or "logistic".')
        if ((self.changepoint_range < 0) or (self.changepoint_range > 1)):
            raise ValueError('Parameter "changepoint_range" must be in [0, 1]')
        if self.holidays is not None:
            if not (
                isinstance(self.holidays, pd.DataFrame)
                and 'ds' in self.holidays  # noqa W503
                and 'holiday' in self.holidays  # noqa W503
            ):
                raise ValueError('holidays must be a DataFrame with "ds" and '
                                 '"holiday" columns.')
            self.holidays['ds'] = pd.to_datetime(self.holidays['ds'])
            has_lower = 'lower_window' in self.holidays
            has_upper = 'upper_window' in self.holidays
            if has_lower + has_upper == 1:
                raise ValueError('Holidays must have both lower_window and ' +
                                 'upper_window, or neither')
            if has_lower:
                if self.holidays['lower_window'].max() > 0:
                    raise ValueError('Holiday lower_window should be <= 0')
                if self.holidays['upper_window'].min() < 0:
                    raise ValueError('Holiday upper_window should be >= 0')
            for h in self.holidays['holiday'].unique():
                self.validate_column_name(h, check_holidays=False)
        if self.seasonality_mode not in ['additive', 'multiplicative']:
            raise ValueError(
                'seasonality_mode must be "additive" or "multiplicative"'
            )

    def validate_column_name(self, name, check_holidays=True,
                             check_seasonalities=True, check_regressors=True):
        """Validates the name of a seasonality, holiday, or regressor.

        Parameters
        ----------
        name: string
        check_holidays: bool check if name already used for holiday
        check_seasonalities: bool check if name already used for seasonality
        check_regressors: bool check if name already used for regressor
        """
        if '_delim_' in name:
            raise ValueError('Name cannot contain "_delim_"')
        reserved_names = [
            'trend', 'additive_terms', 'daily', 'weekly', 'yearly',
            'holidays', 'zeros', 'extra_regressors_additive', 'yhat',
            'extra_regressors_multiplicative', 'multiplicative_terms',
        ]
        rn_l = [n + '_lower' for n in reserved_names]
        rn_u = [n + '_upper' for n in reserved_names]
        reserved_names.extend(rn_l)
        reserved_names.extend(rn_u)
        reserved_names.extend([
            'ds', 'y', 'cap', 'floor', 'y_scaled', 'cap_scaled'])
        if name in reserved_names:
<<<<<<< HEAD
            raise ValueError('Name {name!r} is reserved.'.format(name=name))
        if (check_holidays and self.holidays is not None and
                name in self.holidays['holiday'].unique()):
            raise ValueError(
                'Name {name!r} already used for a holiday.'.format(name=name))
        if (check_holidays and self.country_holidays is not None and
                name in get_holiday_names(self.country_holidays)):
            raise ValueError(
                'Name {name!r} is a holiday name in {country_holidays}.'
                .format(name=name, country_holidays=self.country_holidays))
        if check_seasonalities and name in self.seasonalities:
            raise ValueError(
                'Name {name!r} already used for a seasonality.'
                .format(name=name))
        if check_regressors and name in self.extra_regressors:
            raise ValueError(
                'Name {name!r} already used for an added regressor.'
                .format(name=name))
=======
            raise ValueError(
                'Name "{name}" is reserved.'.format(name=name)
            )
        if (check_holidays and self.holidays is not None and
                name in self.holidays['holiday'].unique()):
            raise ValueError(
                'Name "{name}" already used for a holiday.'.format(name=name)
            )
        if (check_holidays and self.country_holidays is not None and
                name in get_holiday_names(self.country_holidays)):
            raise ValueError(
                'Name "{name}" is a holiday name in {country_holidays}.'
                .format(name=name, country_holidays=self.country_holidays)
            )
        if check_seasonalities and name in self.seasonalities:
            raise ValueError(
                'Name "{name}" already used for a seasonality.'
                .format(name=name)
            )
        if check_regressors and name in self.extra_regressors:
            raise ValueError(
                'Name "{name}" already used for an added regressor.'
                .format(name=name)
            )
>>>>>>> c8e84e08

    def setup_dataframe(self, df, initialize_scales=False):
        """Prepare dataframe for fitting or predicting.

        Adds a time index and scales y. Creates auxiliary columns 't', 't_ix',
        'y_scaled', and 'cap_scaled'. These columns are used during both
        fitting and predicting.

        Parameters
        ----------
        df: pd.DataFrame with columns ds, y, and cap if logistic growth. Any
            specified additional regressors must also be present.
        initialize_scales: Boolean set scaling factors in self from df.

        Returns
        -------
        pd.DataFrame prepared for fitting or predicting.
        """
        if 'y' in df:  # 'y' will be in training data
            df['y'] = pd.to_numeric(df['y'])
            if np.isinf(df['y'].values).any():
                raise ValueError('Found infinity in column y.')
        if df['ds'].dtype == np.int64:
            df['ds'] = df['ds'].astype(str)
        df['ds'] = pd.to_datetime(df['ds'])
        if df['ds'].dt.tz is not None:
            raise ValueError(
                'Column ds has timezone specified, which is not supported. '
                'Remove timezone.'
            )
        if df['ds'].isnull().any():
            raise ValueError('Found NaN in column ds.')
        for name in self.extra_regressors:
            if name not in df:
                raise ValueError(
<<<<<<< HEAD
                    'Regressor {name!r} missing from dataframe'
                    .format(name=name))
            df[name] = pd.to_numeric(df[name])
            if df[name].isnull().any():
                raise ValueError('Found NaN in column {name!r}'
                                 .format(name=name))
=======
                    'Regressor "{name}" missing from dataframe'
                    .format(name=name))
            df[name] = pd.to_numeric(df[name])
            if df[name].isnull().any():
                raise ValueError(
                    'Found NaN in column {name}'.format(name=name)
                )
>>>>>>> c8e84e08
        for props in self.seasonalities.values():
            condition_name = props['condition_name']
            if condition_name is not None:
                if condition_name not in df:
                    raise ValueError(
<<<<<<< HEAD
                        'Condition {condition_name!r} missing from dataframe'
                        .format(condition_name=condition_name))
                if not df[condition_name].isin([True, False]).all():
                    raise ValueError(
                        'Found non-boolean in column {condition_name!r}'
=======
                        'Condition "{condition_name}" missing from dataframe'
                        .format(condition_name=condition_name))
                if not df[condition_name].isin([True, False]).all():
                    raise ValueError(
                        'Found non-boolean in column {condition_name}'
>>>>>>> c8e84e08
                        .format(condition_name=condition_name))
                df[condition_name] = df[condition_name].astype('bool')

        if df.index.name == 'ds':
            df.index.name = None
        df = df.sort_values('ds')
        df = df.reset_index(drop=True)

        self.initialize_scales(initialize_scales, df)

        if self.logistic_floor:
            if 'floor' not in df:
                raise ValueError('Expected column "floor".')
        else:
            df['floor'] = 0
        if self.growth == 'logistic':
            if 'cap' not in df:
                raise ValueError(
                    'Capacities must be supplied for logistic growth in '
                    'column "cap"'
                )
            if (df['cap'] <= df['floor']).any():
                raise ValueError(
                    'cap must be greater than floor (which defaults to 0).'
                )
            df['cap_scaled'] = (df['cap'] - df['floor']) / self.y_scale

        df['t'] = (df['ds'] - self.start) / self.t_scale
        if 'y' in df:
            df['y_scaled'] = (df['y'] - df['floor']) / self.y_scale

        for name, props in self.extra_regressors.items():
            df[name] = ((df[name] - props['mu']) / props['std'])
        return df

    def initialize_scales(self, initialize_scales, df):
        """Initialize model scales.

        Sets model scaling factors using df.

        Parameters
        ----------
        initialize_scales: Boolean set the scales or not.
        df: pd.DataFrame for setting scales.
        """
        if not initialize_scales:
            return
        if self.growth == 'logistic' and 'floor' in df:
            self.logistic_floor = True
            floor = df['floor']
        else:
            floor = 0.
        self.y_scale = (df['y'] - floor).abs().max()
        if self.y_scale == 0:
            self.y_scale = 1
        self.start = df['ds'].min()
        self.t_scale = df['ds'].max() - self.start
        for name, props in self.extra_regressors.items():
            standardize = props['standardize']
            n_vals = len(df[name].unique())
            if n_vals < 2:
                standardize = False
            if standardize == 'auto':
                if set(df[name].unique()) == set([1, 0]):
                    standardize = False #  Don't standardize binary variables.
                else:
                    standardize = True
            if standardize:
                mu = df[name].mean()
                std = df[name].std()
                self.extra_regressors[name]['mu'] = mu
                self.extra_regressors[name]['std'] = std

    def set_changepoints(self):
        """Set changepoints

        Sets m$changepoints to the dates of changepoints. Either:
        1) The changepoints were passed in explicitly.
            A) They are empty.
            B) They are not empty, and need validation.
        2) We are generating a grid of them.
        3) The user prefers no changepoints be used.
        """
        if self.changepoints is not None:
            if len(self.changepoints) == 0:
                pass
            else:
                too_low = min(self.changepoints) < self.history['ds'].min()
                too_high = max(self.changepoints) > self.history['ds'].max()
                if too_low or too_high:
                    raise ValueError(
                        'Changepoints must fall within training data.')
        else:
            # Place potential changepoints evenly through first
            # `changepoint_range` proportion of the history
            hist_size = int(np.floor(self.history.shape[0]
                                     * self.changepoint_range))
            if self.n_changepoints + 1 > hist_size:
                self.n_changepoints = hist_size - 1
                logger.info(
                    'n_changepoints greater than number of observations. '
                    'Using {n_changepoints}.'
                    .format(n_changepoints=self.n_changepoints)
                )
            if self.n_changepoints > 0:
                cp_indexes = (
                    np.linspace(0, hist_size - 1, self.n_changepoints + 1)
                        .round()
                        .astype(np.int)
                )
                self.changepoints = (
                    self.history.iloc[cp_indexes]['ds'].tail(-1)
                )
            else:
                # set empty changepoints
                self.changepoints = []
        if len(self.changepoints) > 0:
            self.changepoints_t = np.sort(np.array(
                (self.changepoints - self.start) / self.t_scale))
        else:
            self.changepoints_t = np.array([0])  # dummy changepoint

    @staticmethod
    def fourier_series(dates, period, series_order):
        """Provides Fourier series components with the specified frequency
        and order.

        Parameters
        ----------
        dates: pd.Series containing timestamps.
        period: Number of days of the period.
        series_order: Number of components.

        Returns
        -------
        Matrix with seasonality features.
        """
        # convert to days since epoch
        t = np.array(
            (dates - pd.datetime(1970, 1, 1))
                .dt.total_seconds()
                .astype(np.float)
        ) / (3600 * 24.)
        return np.column_stack([
            fun((2.0 * (i + 1) * np.pi * t / period))
            for i in range(series_order)
            for fun in (np.sin, np.cos)
        ])

    @classmethod
    def make_seasonality_features(cls, dates, period, series_order, prefix):
        """Data frame with seasonality features.

        Parameters
        ----------
        cls: Prophet class.
        dates: pd.Series containing timestamps.
        period: Number of days of the period.
        series_order: Number of components.
        prefix: Column name prefix.

        Returns
        -------
        pd.DataFrame with seasonality features.
        """
        features = cls.fourier_series(dates, period, series_order)
        columns = [
            '{}_delim_{}'.format(prefix, i + 1)
            for i in range(features.shape[1])
        ]
        return pd.DataFrame(features, columns=columns)

    def construct_holiday_dataframe(self, dates):
        """Construct a dataframe of holiday dates.

        Will combine self.holidays with the built-in country holidays
        corresponding to input dates, if self.country_holidays is set.

        Parameters
        ----------
        dates: pd.Series containing timestamps used for computing seasonality.

        Returns
        -------
        dataframe of holiday dates, in holiday dataframe format used in
        initialization.
        """
        all_holidays = pd.DataFrame()
        if self.holidays is not None:
            all_holidays = self.holidays.copy()
        if self.country_holidays is not None:
            year_list = list({x.year for x in dates})
            country_holidays_df = make_holidays_df(
                year_list=year_list, country=self.country_holidays
            )
            all_holidays = pd.concat((all_holidays, country_holidays_df),
                                     sort=False)
            all_holidays.reset_index(drop=True, inplace=True)
        # Drop future holidays not previously seen in training data 
        if self.train_holiday_names is not None:
            # Remove holiday names didn't show up in fit
            index_to_drop = all_holidays.index[
                np.logical_not(
                    all_holidays.holiday.isin(self.train_holiday_names)
                )
            ]
            all_holidays = all_holidays.drop(index_to_drop)
            # Add holiday names in fit but not in predict with ds as NA
            holidays_to_add = pd.DataFrame({
                'holiday': self.train_holiday_names[
                    np.logical_not(self.train_holiday_names
                                       .isin(all_holidays.holiday))
                ]
            })
            all_holidays = pd.concat((all_holidays, holidays_to_add),
                                     sort=False)
            all_holidays.reset_index(drop=True, inplace=True)
        return all_holidays

    def make_holiday_features(self, dates, holidays):
        """Construct a dataframe of holiday features.

        Parameters
        ----------
        dates: pd.Series containing timestamps used for computing seasonality.
        holidays: pd.Dataframe containing holidays, as returned by
            construct_holiday_dataframe.

        Returns
        -------
        holiday_features: pd.DataFrame with a column for each holiday.
        prior_scale_list: List of prior scales for each holiday column.
        holiday_names: List of names of holidays
        """
        # Holds columns of our future matrix.
        expanded_holidays = defaultdict(lambda: np.zeros(dates.shape[0]))
        prior_scales = {}
        # Makes an index so we can perform `get_loc` below.
        # Strip to just dates.
        row_index = pd.DatetimeIndex(dates.apply(lambda x: x.date()))

        for _ix, row in holidays.iterrows():
            dt = row.ds.date()
            try:
                lw = int(row.get('lower_window', 0))
                uw = int(row.get('upper_window', 0))
            except ValueError:
                lw = 0
                uw = 0
            ps = float(row.get('prior_scale', self.holidays_prior_scale))
            if np.isnan(ps):
                ps = float(self.holidays_prior_scale)
            if row.holiday in prior_scales and prior_scales[row.holiday] != ps:
                raise ValueError(
<<<<<<< HEAD
                    'Holiday {holiday!r} does not have consistent prior '
=======
                    'Holiday {holiday} does not have consistent prior '
>>>>>>> c8e84e08
                    'scale specification.'.format(holiday=row.holiday)
                )
            if ps <= 0:
                raise ValueError('Prior scale must be > 0')
            prior_scales[row.holiday] = ps

            for offset in range(lw, uw + 1):
                occurrence = dt + timedelta(days=offset)
                try:
                    loc = row_index.get_loc(occurrence)
                except KeyError:
                    loc = None
                key = '{}_delim_{}{}'.format(
                    row.holiday,
                    '+' if offset >= 0 else '-',
                    abs(offset)
                )
                if loc is not None:
                    expanded_holidays[key][loc] = 1.
                else:
                    expanded_holidays[key]  # Access key to generate value
        holiday_features = pd.DataFrame(expanded_holidays)
        # Make sure column order is consistent
        holiday_features = holiday_features[sorted(holiday_features.columns
                                                                   .tolist())]
        prior_scale_list = [
            prior_scales[h.split('_delim_')[0]]
            for h in holiday_features.columns
        ]
        holiday_names = list(prior_scales.keys())
        # Store holiday names used in fit
        if self.train_holiday_names is None:
            self.train_holiday_names = pd.Series(holiday_names)
        return holiday_features, prior_scale_list, holiday_names

    def add_regressor(self, name, prior_scale=None, standardize='auto',
                      mode=None):
        """Add an additional regressor to be used for fitting and predicting.

        The dataframe passed to `fit` and `predict` will have a column with the
        specified name to be used as a regressor. When standardize='auto', the
        regressor will be standardized unless it is binary. The regression
        coefficient is given a prior with the specified scale parameter.
        Decreasing the prior scale will add additional regularization. If no
        prior scale is provided, self.holidays_prior_scale will be used.
        Mode can be specified as either 'additive' or 'multiplicative'. If not
        specified, self.seasonality_mode will be used. 'additive' means the
        effect of the regressor will be added to the trend, 'multiplicative'
        means it will multiply the trend.

        Parameters
        ----------
        name: string name of the regressor.
        prior_scale: optional float scale for the normal prior. If not
            provided, self.holidays_prior_scale will be used.
        standardize: optional, specify whether this regressor will be
            standardized prior to fitting. Can be 'auto' (standardize if not
            binary), True, or False.
        mode: optional, 'additive' or 'multiplicative'. Defaults to
            self.seasonality_mode.

        Returns
        -------
        The prophet object.
        """
        if self.history is not None:
            raise Exception(
                "Regressors must be added prior to model fitting.")
        self.validate_column_name(name, check_regressors=False)
        if prior_scale is None:
            prior_scale = float(self.holidays_prior_scale)
        if mode is None:
            mode = self.seasonality_mode
        if prior_scale <= 0:
            raise ValueError('Prior scale must be > 0')
        if mode not in ['additive', 'multiplicative']:
            raise ValueError("mode must be 'additive' or 'multiplicative'")
        self.extra_regressors[name] = {
            'prior_scale': prior_scale,
            'standardize': standardize,
            'mu': 0.,
            'std': 1.,
            'mode': mode,
        }
        return self

    def add_seasonality(self, name, period, fourier_order, prior_scale=None,
                        mode=None, condition_name=None):
        """Add a seasonal component with specified period, number of Fourier
        components, and prior scale.

        Increasing the number of Fourier components allows the seasonality to
        change more quickly (at risk of overfitting). Default values for yearly
        and weekly seasonalities are 10 and 3 respectively.

        Increasing prior scale will allow this seasonality component more
        flexibility, decreasing will dampen it. If not provided, will use the
        seasonality_prior_scale provided on Prophet initialization (defaults
        to 10).

        Mode can be specified as either 'additive' or 'multiplicative'. If not
        specified, self.seasonality_mode will be used (defaults to additive).
        Additive means the seasonality will be added to the trend,
        multiplicative means it will multiply the trend.

        If condition_name is provided, the dataframe passed to `fit` and
        `predict` should have a column with the specified condition_name
        containing booleans which decides when to apply seasonality.

        Parameters
        ----------
        name: string name of the seasonality component.
        period: float number of days in one period.
        fourier_order: int number of Fourier components to use.
        prior_scale: optional float prior scale for this component.
        mode: optional 'additive' or 'multiplicative'
        condition_name: string name of the seasonality condition.

        Returns
        -------
        The prophet object.
        """
        if self.history is not None:
            raise Exception(
                'Seasonality must be added prior to model fitting.')
        if name not in ['daily', 'weekly', 'yearly']:
            # Allow overwriting built-in seasonalities
            self.validate_column_name(name, check_seasonalities=False)
        if prior_scale is None:
            ps = self.seasonality_prior_scale
        else:
            ps = float(prior_scale)
        if ps <= 0:
            raise ValueError('Prior scale must be > 0')
        if fourier_order <= 0:
            raise ValueError('Fourier Order must be > 0')
        if mode is None:
            mode = self.seasonality_mode
        if mode not in ['additive', 'multiplicative']:
            raise ValueError('mode must be "additive" or "multiplicative"')
        if condition_name is not None:
            self.validate_column_name(condition_name)
        self.seasonalities[name] = {
            'period': period,
            'fourier_order': fourier_order,
            'prior_scale': ps,
            'mode': mode,
            'condition_name': condition_name,
        }
        return self

    def add_country_holidays(self, country_name):
        """Add in built-in holidays for the specified country.

        These holidays will be included in addition to any specified on model
        initialization.

        Holidays will be calculated for arbitrary date ranges in the history
        and future. See the online documentation for the list of countries with
        built-in holidays.

        Built-in country holidays can only be set for a single country.

        Parameters
        ----------
        country_name: Name of the country, like 'UnitedStates' or 'US'

        Returns
        -------
        The prophet object.
        """
        if self.history is not None:
            raise Exception(
                "Country holidays must be added prior to model fitting."
            )
        # Validate names.
        for name in get_holiday_names(country_name):
            # Allow merging with existing holidays
            self.validate_column_name(name, check_holidays=False)
        # Set the holidays.
        if self.country_holidays is not None:
            logger.warning(
<<<<<<< HEAD
                'Changing country holidays from {country_holidays!r} to '
                '{country_name!r}.'
                .format(country_holidays=self.country_holidays)
=======
                'Changing country holidays from {country_holidays} to '
                '{country_name}.'
                .format(
                    country_holidays=self.country_holidays,
                    country_name=country_name,
                )
>>>>>>> c8e84e08
            )
        self.country_holidays = country_name
        return self

    def make_all_seasonality_features(self, df):
        """Dataframe with seasonality features.

        Includes seasonality features, holiday features, and added regressors.

        Parameters
        ----------
        df: pd.DataFrame with dates for computing seasonality features and any
            added regressors.

        Returns
        -------
        pd.DataFrame with regression features.
        list of prior scales for each column of the features dataframe.
        Dataframe with indicators for which regression components correspond to
            which columns.
        Dictionary with keys 'additive' and 'multiplicative' listing the
            component names for each mode of seasonality.
        """
        seasonal_features = []
        prior_scales = []
        modes = {'additive': [], 'multiplicative': []}

        # Seasonality features
        for name, props in self.seasonalities.items():
            features = self.make_seasonality_features(
                df['ds'],
                props['period'],
                props['fourier_order'],
                name,
            )
            if props['condition_name'] is not None:
                features[~df[props['condition_name']]] = 0
            seasonal_features.append(features)
            prior_scales.extend(
                [props['prior_scale']] * features.shape[1])
            modes[props['mode']].append(name)

        # Holiday features
        holidays = self.construct_holiday_dataframe(df['ds'])
        if len(holidays) > 0:
            features, holiday_priors, holiday_names = (
                self.make_holiday_features(df['ds'], holidays)
            )
            seasonal_features.append(features)
            prior_scales.extend(holiday_priors)
            modes[self.seasonality_mode].extend(holiday_names)

        # Additional regressors
        for name, props in self.extra_regressors.items():
            seasonal_features.append(pd.DataFrame(df[name]))
            prior_scales.append(props['prior_scale'])
            modes[props['mode']].append(name)

        # Dummy to prevent empty X
        if len(seasonal_features) == 0:
            seasonal_features.append(
                pd.DataFrame({'zeros': np.zeros(df.shape[0])}))
            prior_scales.append(1.)

        seasonal_features = pd.concat(seasonal_features, axis=1)
        component_cols, modes = self.regressor_column_matrix(
            seasonal_features, modes
        )
        return seasonal_features, prior_scales, component_cols, modes

    def regressor_column_matrix(self, seasonal_features, modes):
        """Dataframe indicating which columns of the feature matrix correspond
        to which seasonality/regressor components.

        Includes combination components, like 'additive_terms'. These
        combination components will be added to the 'modes' input.

        Parameters
        ----------
        seasonal_features: Constructed seasonal features dataframe
        modes: Dictionary with keys 'additive' and 'multiplicative' listing the
            component names for each mode of seasonality.

        Returns
        -------
        component_cols: A binary indicator dataframe with columns seasonal
            components and rows columns in seasonal_features. Entry is 1 if
            that columns is used in that component.
        modes: Updated input with combination components.
        """
        components = pd.DataFrame({
            'col': np.arange(seasonal_features.shape[1]),
            'component': [
                x.split('_delim_')[0] for x in seasonal_features.columns
            ],
        })
        # Add total for holidays
        if self.train_holiday_names is not None:
            components = self.add_group_component(
                components, 'holidays', self.train_holiday_names.unique())
        # Add totals additive and multiplicative components, and regressors
        for mode in ['additive', 'multiplicative']:
            components = self.add_group_component(
                components, mode + '_terms', modes[mode]
            )
            regressors_by_mode = [
                r for r, props in self.extra_regressors.items()
                if props['mode'] == mode
            ]
            components = self.add_group_component(
                components, 'extra_regressors_' + mode, regressors_by_mode)
            # Add combination components to modes
            modes[mode].append(mode + '_terms')
            modes[mode].append('extra_regressors_' + mode)
        # After all of the additive/multiplicative groups have been added,
        modes[self.seasonality_mode].append('holidays')
        # Convert to a binary matrix
        component_cols = pd.crosstab(
            components['col'], components['component'],
        ).sort_index(level='col')
        # Add columns for additive and multiplicative terms, if missing
        for name in ['additive_terms', 'multiplicative_terms']:
            if name not in component_cols:
                component_cols[name] = 0
        # Remove the placeholder
        component_cols.drop('zeros', axis=1, inplace=True, errors='ignore')
        # Validation
        if (max(component_cols['additive_terms']
            + component_cols['multiplicative_terms']) > 1):
            raise Exception('A bug occurred in seasonal components.')
        # Compare to the training, if set.
        if self.train_component_cols is not None:
            component_cols = component_cols[self.train_component_cols.columns]
            if not component_cols.equals(self.train_component_cols):
                raise Exception('A bug occurred in constructing regressors.')
        return component_cols, modes

    def add_group_component(self, components, name, group):
        """Adds a component with given name that contains all of the components
        in group.

        Parameters
        ----------
        components: Dataframe with components.
        name: Name of new group component.
        group: List of components that form the group.

        Returns
        -------
        Dataframe with components.
        """
        new_comp = components[components['component'].isin(set(group))].copy()
        group_cols = new_comp['col'].unique()
        if len(group_cols) > 0:
            new_comp = pd.DataFrame({'col': group_cols, 'component': name})
            components = components.append(new_comp)
        return components

    def parse_seasonality_args(self, name, arg, auto_disable, default_order):
        """Get number of fourier components for built-in seasonalities.

        Parameters
        ----------
        name: string name of the seasonality component.
        arg: 'auto', True, False, or number of fourier components as provided.
        auto_disable: bool if seasonality should be disabled when 'auto'.
        default_order: int default fourier order

        Returns
        -------
        Number of fourier components, or 0 for disabled.
        """
        if arg == 'auto':
            fourier_order = 0
            if name in self.seasonalities:
                logger.info(
<<<<<<< HEAD
                    'Found custom seasonality named {name!r}, disablling '
                    'built-in {name!r} seasonality.'.format(name=name)
                )
            elif auto_disable:
                logger.info(
                    'Disabling {name!r} seasonality. Run prophet with '
                    '{name!r}_seasonality=True to override this.'
=======
                    'Found custom seasonality named "{name}", disabling '
                    'built-in {name} seasonality.'.format(name=name)
                )
            elif auto_disable:
                logger.info(
                    'Disabling {name} seasonality. Run prophet with '
                    '{name}_seasonality=True to override this.'
>>>>>>> c8e84e08
                    .format(name=name)
                )
            else:
                fourier_order = default_order
        elif arg is True:
            fourier_order = default_order
        elif arg is False:
            fourier_order = 0
        else:
            fourier_order = int(arg)
        return fourier_order

    def set_auto_seasonalities(self):
        """Set seasonalities that were left on auto.

        Turns on yearly seasonality if there is >=2 years of history.
        Turns on weekly seasonality if there is >=2 weeks of history, and the
        spacing between dates in the history is <7 days.
        Turns on daily seasonality if there is >=2 days of history, and the
        spacing between dates in the history is <1 day.
        """
        first = self.history['ds'].min()
        last = self.history['ds'].max()
        dt = self.history['ds'].diff()
        min_dt = dt.iloc[dt.values.nonzero()[0]].min()

        # Yearly seasonality
        yearly_disable = last - first < pd.Timedelta(days=730)
        fourier_order = self.parse_seasonality_args(
            'yearly', self.yearly_seasonality, yearly_disable, 10)
        if fourier_order > 0:
            self.seasonalities['yearly'] = {
                'period': 365.25,
                'fourier_order': fourier_order,
                'prior_scale': self.seasonality_prior_scale,
                'mode': self.seasonality_mode,
                'condition_name': None
            }

        # Weekly seasonality
        weekly_disable = ((last - first < pd.Timedelta(weeks=2)) or
                          (min_dt >= pd.Timedelta(weeks=1)))
        fourier_order = self.parse_seasonality_args(
            'weekly', self.weekly_seasonality, weekly_disable, 3)
        if fourier_order > 0:
            self.seasonalities['weekly'] = {
                'period': 7,
                'fourier_order': fourier_order,
                'prior_scale': self.seasonality_prior_scale,
                'mode': self.seasonality_mode,
                'condition_name': None
            }

        # Daily seasonality
        daily_disable = ((last - first < pd.Timedelta(days=2)) or
                         (min_dt >= pd.Timedelta(days=1)))
        fourier_order = self.parse_seasonality_args(
            'daily', self.daily_seasonality, daily_disable, 4)
        if fourier_order > 0:
            self.seasonalities['daily'] = {
                'period': 1,
                'fourier_order': fourier_order,
                'prior_scale': self.seasonality_prior_scale,
                'mode': self.seasonality_mode,
                'condition_name': None
            }

    @staticmethod
    def linear_growth_init(df):
        """Initialize linear growth.

        Provides a strong initialization for linear growth by calculating the
        growth and offset parameters that pass the function through the first
        and last points in the time series.

        Parameters
        ----------
        df: pd.DataFrame with columns ds (date), y_scaled (scaled time series),
            and t (scaled time).

        Returns
        -------
        A tuple (k, m) with the rate (k) and offset (m) of the linear growth
        function.
        """
        i0, i1 = df['ds'].idxmin(), df['ds'].idxmax()
        T = df['t'].iloc[i1] - df['t'].iloc[i0]
        k = (df['y_scaled'].iloc[i1] - df['y_scaled'].iloc[i0]) / T
        m = df['y_scaled'].iloc[i0] - k * df['t'].iloc[i0]
        return (k, m)

    @staticmethod
    def logistic_growth_init(df):
        """Initialize logistic growth.

        Provides a strong initialization for logistic growth by calculating the
        growth and offset parameters that pass the function through the first
        and last points in the time series.

        Parameters
        ----------
        df: pd.DataFrame with columns ds (date), cap_scaled (scaled capacity),
            y_scaled (scaled time series), and t (scaled time).

        Returns
        -------
        A tuple (k, m) with the rate (k) and offset (m) of the logistic growth
        function.
        """
        i0, i1 = df['ds'].idxmin(), df['ds'].idxmax()
        T = df['t'].iloc[i1] - df['t'].iloc[i0]

        # Force valid values, in case y > cap or y < 0
        C0 = df['cap_scaled'].iloc[i0]
        C1 = df['cap_scaled'].iloc[i1]
        y0 = max(0.01 * C0, min(0.99 * C0, df['y_scaled'].iloc[i0]))
        y1 = max(0.01 * C1, min(0.99 * C1, df['y_scaled'].iloc[i1]))

        r0 = C0 / y0
        r1 = C1 / y1

        if abs(r0 - r1) <= 0.01:
            r0 = 1.05 * r0

        L0 = np.log(r0 - 1)
        L1 = np.log(r1 - 1)

        # Initialize the offset
        m = L0 * T / (L0 - L1)
        # And the rate
        k = (L0 - L1) / T
        return (k, m)

    def fit(self, df, **kwargs):
        """Fit the Prophet model.

        This sets self.params to contain the fitted model parameters. It is a
        dictionary parameter names as keys and the following items:
            k (Mx1 array): M posterior samples of the initial slope.
            m (Mx1 array): The initial intercept.
            delta (MxN array): The slope change at each of N changepoints.
            beta (MxK matrix): Coefficients for K seasonality features.
            sigma_obs (Mx1 array): Noise level.
        Note that M=1 if MAP estimation.

        Parameters
        ----------
        df: pd.DataFrame containing the history. Must have columns ds (date
            type) and y, the time series. If self.growth is 'logistic', then
            df must also have a column cap that specifies the capacity at
            each ds.
        kwargs: Additional arguments passed to the optimizing or sampling
            functions in Stan.

        Returns
        -------
        The fitted Prophet object.
        """
        if self.history is not None:
            raise Exception('Prophet object can only be fit once. '
                            'Instantiate a new object.')
        if ('ds' not in df) or ('y' not in df):
            raise ValueError(
                'Dataframe must have columns "ds" and "y" with the dates and '
                'values respectively.'
            )
        history = df[df['y'].notnull()].copy()
        if history.shape[0] < 2:
            raise ValueError('Dataframe has less than 2 non-NaN rows.')
        self.history_dates = pd.to_datetime(df['ds']).sort_values()

        history = self.setup_dataframe(history, initialize_scales=True)
        self.history = history
        self.set_auto_seasonalities()
        seasonal_features, prior_scales, component_cols, modes = (
            self.make_all_seasonality_features(history))
        self.train_component_cols = component_cols
        self.component_modes = modes

        self.set_changepoints()

        dat = {
            'T': history.shape[0],
            'K': seasonal_features.shape[1],
            'S': len(self.changepoints_t),
            'y': history['y_scaled'],
            't': history['t'],
            't_change': self.changepoints_t,
            'X': seasonal_features,
            'sigmas': prior_scales,
            'tau': self.changepoint_prior_scale,
            'trend_indicator': int(self.growth == 'logistic'),
            's_a': component_cols['additive_terms'],
            's_m': component_cols['multiplicative_terms'],
        }

        if self.growth == 'linear':
            dat['cap'] = np.zeros(self.history.shape[0])
            kinit = self.linear_growth_init(history)
        else:
            dat['cap'] = history['cap_scaled']
            kinit = self.logistic_growth_init(history)

        model = prophet_stan_model

        def stan_init():
            return {
                'k': kinit[0],
                'm': kinit[1],
                'delta': np.zeros(len(self.changepoints_t)),
                'beta': np.zeros(seasonal_features.shape[1]),
                'sigma_obs': 1,
            }

        if (history['y'].min() == history['y'].max()
            and self.growth == 'linear'):
            # Nothing to fit.
            self.params = stan_init()
            self.params['sigma_obs'] = 1e-9
            for par in self.params:
                self.params[par] = np.array([self.params[par]])
        elif self.mcmc_samples > 0:
            args = dict(
                data=dat,
                init=stan_init,
                iter=self.mcmc_samples,
            )
            args.update(kwargs)
            self.stan_fit = model.sampling(**args)
            for par in self.stan_fit.model_pars:
                self.params[par] = self.stan_fit[par]
                # Shape vector parameters
                if (par in ['delta', 'beta']
                    and len(self.params[par].shape) < 2):
                    self.params[par] = self.params[par].reshape((-1, 1))
        else:
            args = dict(
                data=dat,
                init=stan_init,
                algorithm='Newton' if dat['T'] < 100 else 'LBFGS',
                iter=1e4,
            )
            args.update(kwargs)
            try:
                self.stan_fit = model.optimizing(**args)
            except RuntimeError:
                logger.warning(
                    'Optimization terminated abnormally. '
                    'Falling back to Newton.'
                )
                args['algorithm'] = 'Newton'
                self.stan_fit = model.optimizing(**args)

            for par in self.stan_fit:
                self.params[par] = self.stan_fit[par].reshape((1, -1))

        # If no changepoints were requested, replace delta with 0s
        if len(self.changepoints) == 0:
            # Fold delta into the base rate k
            self.params['k'] = (self.params['k']
                                + self.params['delta'].reshape(-1))
            self.params['delta'] = (np.zeros(self.params['delta'].shape)
                                      .reshape((-1, 1)))

        return self

    def predict(self, df=None):
        """Predict using the prophet model.

        Parameters
        ----------
        df: pd.DataFrame with dates for predictions (column ds), and capacity
            (column cap) if logistic growth. If not provided, predictions are
            made on the history.

        Returns
        -------
        A pd.DataFrame with the forecast components.
        """
        if self.history is None:
            raise Exception('Model has not been fit.')

        if df is None:
            df = self.history.copy()
        else:
            if df.shape[0] == 0:
                raise ValueError('Dataframe has no rows.')
            df = self.setup_dataframe(df.copy())

        df['trend'] = self.predict_trend(df)
        seasonal_components = self.predict_seasonal_components(df)
        if self.uncertainty_samples:
            intervals = self.predict_uncertainty(df)
        else:
            intervals = None

        # Drop columns except ds, cap, floor, and trend
        cols = ['ds', 'trend']
        if 'cap' in df:
            cols.append('cap')
        if self.logistic_floor:
            cols.append('floor')
        # Add in forecast components
        df2 = pd.concat((df[cols], intervals, seasonal_components), axis=1)
        df2['yhat'] = (
                df2['trend'] * (1 + df2['multiplicative_terms'])
                + df2['additive_terms']
        )
        return df2

    @staticmethod
    def piecewise_linear(t, deltas, k, m, changepoint_ts):
        """Evaluate the piecewise linear function.

        Parameters
        ----------
        t: np.array of times on which the function is evaluated.
        deltas: np.array of rate changes at each changepoint.
        k: Float initial rate.
        m: Float initial offset.
        changepoint_ts: np.array of changepoint times.

        Returns
        -------
        Vector y(t).
        """
        # Intercept changes
        gammas = -changepoint_ts * deltas
        # Get cumulative slope and intercept at each t
        k_t = k * np.ones_like(t)
        m_t = m * np.ones_like(t)
        for s, t_s in enumerate(changepoint_ts):
            indx = t >= t_s
            k_t[indx] += deltas[s]
            m_t[indx] += gammas[s]
        return k_t * t + m_t

    @staticmethod
    def piecewise_logistic(t, cap, deltas, k, m, changepoint_ts):
        """Evaluate the piecewise logistic function.

        Parameters
        ----------
        t: np.array of times on which the function is evaluated.
        cap: np.array of capacities at each t.
        deltas: np.array of rate changes at each changepoint.
        k: Float initial rate.
        m: Float initial offset.
        changepoint_ts: np.array of changepoint times.

        Returns
        -------
        Vector y(t).
        """
        # Compute offset changes
        k_cum = np.concatenate((np.atleast_1d(k), np.cumsum(deltas) + k))
        gammas = np.zeros(len(changepoint_ts))
        for i, t_s in enumerate(changepoint_ts):
            gammas[i] = (
                    (t_s - m - np.sum(gammas))
                    * (1 - k_cum[i] / k_cum[i + 1])  # noqa W503
            )
        # Get cumulative rate and offset at each t
        k_t = k * np.ones_like(t)
        m_t = m * np.ones_like(t)
        for s, t_s in enumerate(changepoint_ts):
            indx = t >= t_s
            k_t[indx] += deltas[s]
            m_t[indx] += gammas[s]
        return cap / (1 + np.exp(-k_t * (t - m_t)))

    def predict_trend(self, df):
        """Predict trend using the prophet model.

        Parameters
        ----------
        df: Prediction dataframe.

        Returns
        -------
        Vector with trend on prediction dates.
        """
        k = np.nanmean(self.params['k'])
        m = np.nanmean(self.params['m'])
        deltas = np.nanmean(self.params['delta'], axis=0)

        t = np.array(df['t'])
        if self.growth == 'linear':
            trend = self.piecewise_linear(t, deltas, k, m, self.changepoints_t)
        else:
            cap = df['cap_scaled']
            trend = self.piecewise_logistic(
                t, cap, deltas, k, m, self.changepoints_t)

        return trend * self.y_scale + df['floor']

    def predict_seasonal_components(self, df):
        """Predict seasonality components, holidays, and added regressors.

        Parameters
        ----------
        df: Prediction dataframe.

        Returns
        -------
        Dataframe with seasonal components.
        """
        seasonal_features, _, component_cols, _ = (
            self.make_all_seasonality_features(df)
        )
        if self.uncertainty_samples:
            lower_p = 100 * (1.0 - self.interval_width) / 2
            upper_p = 100 * (1.0 + self.interval_width) / 2

        X = seasonal_features.values
        data = {}
        for component in component_cols.columns:
            beta_c = self.params['beta'] * component_cols[component].values

            comp = np.matmul(X, beta_c.transpose())
            if component in self.component_modes['additive']:
                comp *= self.y_scale
            data[component] = np.nanmean(comp, axis=1)
            if self.uncertainty_samples:
                data[component + '_lower'] = np.nanpercentile(
                    comp, lower_p, axis=1,
                )
                data[component + '_upper'] = np.nanpercentile(
                    comp, upper_p, axis=1,
                )
        return pd.DataFrame(data)

    def sample_posterior_predictive(self, df):
        """Prophet posterior predictive samples.

        Parameters
        ----------
        df: Prediction dataframe.

        Returns
        -------
        Dictionary with posterior predictive samples for the forecast yhat and
        for the trend component.
        """
        n_iterations = self.params['k'].shape[0]
        samp_per_iter = max(1, int(np.ceil(
            self.uncertainty_samples / float(n_iterations)
        )))

        # Generate seasonality features once so we can re-use them.
        seasonal_features, _, component_cols, _ = (
            self.make_all_seasonality_features(df)
        )

        sim_values = {'yhat': [], 'trend': []}
        for i in range(n_iterations):
            for _j in range(samp_per_iter):
                sim = self.sample_model(
                    df=df,
                    seasonal_features=seasonal_features,
                    iteration=i,
                    s_a=component_cols['additive_terms'],
                    s_m=component_cols['multiplicative_terms'],
                )
                for key in sim_values:
                    sim_values[key].append(sim[key])
        for k, v in sim_values.items():
            sim_values[k] = np.column_stack(v)
        return sim_values

    def predictive_samples(self, df):
        """Sample from the posterior predictive distribution.

        Parameters
        ----------
        df: Dataframe with dates for predictions (column ds), and capacity
            (column cap) if logistic growth.

        Returns
        -------
        Dictionary with keys "trend" and "yhat" containing
        posterior predictive samples for that component.
        """
        df = self.setup_dataframe(df.copy())
        sim_values = self.sample_posterior_predictive(df)
        return sim_values

    def predict_uncertainty(self, df):
        """Prediction intervals for yhat and trend.

        Parameters
        ----------
        df: Prediction dataframe.

        Returns
        -------
        Dataframe with uncertainty intervals.
        """
        sim_values = self.sample_posterior_predictive(df)

        lower_p = 100 * (1.0 - self.interval_width) / 2
        upper_p = 100 * (1.0 + self.interval_width) / 2

        series = {}
        for key in ['yhat', 'trend']:
            series['{}_lower'.format(key)] = np.nanpercentile(
                sim_values[key], lower_p, axis=1)
            series['{}_upper'.format(key)] = np.nanpercentile(
                sim_values[key], upper_p, axis=1)

        return pd.DataFrame(series)

    def sample_model(self, df, seasonal_features, iteration, s_a, s_m):
        """Simulate observations from the extrapolated generative model.

        Parameters
        ----------
        df: Prediction dataframe.
        seasonal_features: pd.DataFrame of seasonal features.
        iteration: Int sampling iteration to use parameters from.
        s_a: Indicator vector for additive components
        s_m: Indicator vector for multiplicative components

        Returns
        -------
        Dataframe with trend and yhat, each like df['t'].
        """
        trend = self.sample_predictive_trend(df, iteration)

        beta = self.params['beta'][iteration]
        Xb_a = np.matmul(seasonal_features.values,
                         beta * s_a.values) * self.y_scale
        Xb_m = np.matmul(seasonal_features.values, beta * s_m.values)

        sigma = self.params['sigma_obs'][iteration]
        noise = np.random.normal(0, sigma, df.shape[0]) * self.y_scale

        return pd.DataFrame({
            'yhat': trend * (1 + Xb_m) + Xb_a + noise,
            'trend': trend
        })

    def sample_predictive_trend(self, df, iteration):
        """Simulate the trend using the extrapolated generative model.

        Parameters
        ----------
        df: Prediction dataframe.
        iteration: Int sampling iteration to use parameters from.

        Returns
        -------
        np.array of simulated trend over df['t'].
        """
        k = self.params['k'][iteration]
        m = self.params['m'][iteration]
        deltas = self.params['delta'][iteration]

        t = np.array(df['t'])
        T = t.max()

        # New changepoints from a Poisson process with rate S on [1, T]
        if T > 1:
            S = len(self.changepoints_t)
            n_changes = np.random.poisson(S * (T - 1))
        else:
            n_changes = 0
        if n_changes > 0:
            changepoint_ts_new = 1 + np.random.rand(n_changes) * (T - 1)
            changepoint_ts_new.sort()
        else:
            changepoint_ts_new = []

        # Get the empirical scale of the deltas, plus epsilon to avoid NaNs.
        lambda_ = np.mean(np.abs(deltas)) + 1e-8

        # Sample deltas
        deltas_new = np.random.laplace(0, lambda_, n_changes)

        # Prepend the times and deltas from the history
        changepoint_ts = np.concatenate((self.changepoints_t,
                                         changepoint_ts_new))
        deltas = np.concatenate((deltas, deltas_new))

        if self.growth == 'linear':
            trend = self.piecewise_linear(t, deltas, k, m, changepoint_ts)
        else:
            cap = df['cap_scaled']
            trend = self.piecewise_logistic(t, cap, deltas, k, m,
                                            changepoint_ts)

        return trend * self.y_scale + df['floor']

    def make_future_dataframe(self, periods, freq='D', include_history=True):
        """Simulate the trend using the extrapolated generative model.

        Parameters
        ----------
        periods: Int number of periods to forecast forward.
        freq: Any valid frequency for pd.date_range, such as 'D' or 'M'.
        include_history: Boolean to include the historical dates in the data
            frame for predictions.

        Returns
        -------
        pd.Dataframe that extends forward from the end of self.history for the
        requested number of periods.
        """
        if self.history_dates is None:
            raise Exception('Model has not been fit.')
        last_date = self.history_dates.max()
        dates = pd.date_range(
            start=last_date,
            periods=periods + 1,  # An extra in case we include start
            freq=freq)
        dates = dates[dates > last_date]  # Drop start if equals last_date
        dates = dates[:periods]  # Return correct number of periods

        if include_history:
            dates = np.concatenate((np.array(self.history_dates), dates))

        return pd.DataFrame({'ds': dates})

    def plot(self, fcst, ax=None, uncertainty=True, plot_cap=True,
             xlabel='ds', ylabel='y', figsize=(10, 6)):
        """Plot the Prophet forecast.

        Parameters
        ----------
        fcst: pd.DataFrame output of self.predict.
        ax: Optional matplotlib axes on which to plot.
        uncertainty: Optional boolean to plot uncertainty intervals.
        plot_cap: Optional boolean indicating if the capacity should be shown
            in the figure, if available.
        xlabel: Optional label name on X-axis
        ylabel: Optional label name on Y-axis
        figsize: Optional tuple width, height in inches.

        Returns
        -------
        A matplotlib figure.
        """
        return plot(
            m=self, fcst=fcst, ax=ax, uncertainty=uncertainty,
            plot_cap=plot_cap, xlabel=xlabel, ylabel=ylabel,
            figsize=figsize
        )

    def plot_components(self, fcst, uncertainty=True, plot_cap=True,
                        weekly_start=0, yearly_start=0, figsize=None):
        """Plot the Prophet forecast components.

        Will plot whichever are available of: trend, holidays, weekly
        seasonality, and yearly seasonality.

        Parameters
        ----------
        fcst: pd.DataFrame output of self.predict.
        uncertainty: Optional boolean to plot uncertainty intervals.
        plot_cap: Optional boolean indicating if the capacity should be shown
            in the figure, if available.
        weekly_start: Optional int specifying the start day of the weekly
            seasonality plot. 0 (default) starts the week on Sunday. 1 shifts
            by 1 day to Monday, and so on.
        yearly_start: Optional int specifying the start day of the yearly
            seasonality plot. 0 (default) starts the year on Jan 1. 1 shifts
            by 1 day to Jan 2, and so on.
        figsize: Optional tuple width, height in inches.

        Returns
        -------
        A matplotlib figure.
        """
        return plot_components(
            m=self, fcst=fcst, uncertainty=uncertainty, plot_cap=plot_cap,
            weekly_start=weekly_start, yearly_start=yearly_start,
            figsize=figsize
        )<|MERGE_RESOLUTION|>--- conflicted
+++ resolved
@@ -197,7 +197,6 @@
         reserved_names.extend([
             'ds', 'y', 'cap', 'floor', 'y_scaled', 'cap_scaled'])
         if name in reserved_names:
-<<<<<<< HEAD
             raise ValueError('Name {name!r} is reserved.'.format(name=name))
         if (check_holidays and self.holidays is not None and
                 name in self.holidays['holiday'].unique()):
@@ -216,32 +215,6 @@
             raise ValueError(
                 'Name {name!r} already used for an added regressor.'
                 .format(name=name))
-=======
-            raise ValueError(
-                'Name "{name}" is reserved.'.format(name=name)
-            )
-        if (check_holidays and self.holidays is not None and
-                name in self.holidays['holiday'].unique()):
-            raise ValueError(
-                'Name "{name}" already used for a holiday.'.format(name=name)
-            )
-        if (check_holidays and self.country_holidays is not None and
-                name in get_holiday_names(self.country_holidays)):
-            raise ValueError(
-                'Name "{name}" is a holiday name in {country_holidays}.'
-                .format(name=name, country_holidays=self.country_holidays)
-            )
-        if check_seasonalities and name in self.seasonalities:
-            raise ValueError(
-                'Name "{name}" already used for a seasonality.'
-                .format(name=name)
-            )
-        if check_regressors and name in self.extra_regressors:
-            raise ValueError(
-                'Name "{name}" already used for an added regressor.'
-                .format(name=name)
-            )
->>>>>>> c8e84e08
 
     def setup_dataframe(self, df, initialize_scales=False):
         """Prepare dataframe for fitting or predicting.
@@ -277,40 +250,22 @@
         for name in self.extra_regressors:
             if name not in df:
                 raise ValueError(
-<<<<<<< HEAD
                     'Regressor {name!r} missing from dataframe'
                     .format(name=name))
             df[name] = pd.to_numeric(df[name])
             if df[name].isnull().any():
                 raise ValueError('Found NaN in column {name!r}'
                                  .format(name=name))
-=======
-                    'Regressor "{name}" missing from dataframe'
-                    .format(name=name))
-            df[name] = pd.to_numeric(df[name])
-            if df[name].isnull().any():
-                raise ValueError(
-                    'Found NaN in column {name}'.format(name=name)
-                )
->>>>>>> c8e84e08
         for props in self.seasonalities.values():
             condition_name = props['condition_name']
             if condition_name is not None:
                 if condition_name not in df:
                     raise ValueError(
-<<<<<<< HEAD
                         'Condition {condition_name!r} missing from dataframe'
                         .format(condition_name=condition_name))
                 if not df[condition_name].isin([True, False]).all():
                     raise ValueError(
                         'Found non-boolean in column {condition_name!r}'
-=======
-                        'Condition "{condition_name}" missing from dataframe'
-                        .format(condition_name=condition_name))
-                if not df[condition_name].isin([True, False]).all():
-                    raise ValueError(
-                        'Found non-boolean in column {condition_name}'
->>>>>>> c8e84e08
                         .format(condition_name=condition_name))
                 df[condition_name] = df[condition_name].astype('bool')
 
@@ -565,11 +520,7 @@
                 ps = float(self.holidays_prior_scale)
             if row.holiday in prior_scales and prior_scales[row.holiday] != ps:
                 raise ValueError(
-<<<<<<< HEAD
                     'Holiday {holiday!r} does not have consistent prior '
-=======
-                    'Holiday {holiday} does not have consistent prior '
->>>>>>> c8e84e08
                     'scale specification.'.format(holiday=row.holiday)
                 )
             if ps <= 0:
@@ -752,18 +703,12 @@
         # Set the holidays.
         if self.country_holidays is not None:
             logger.warning(
-<<<<<<< HEAD
                 'Changing country holidays from {country_holidays!r} to '
                 '{country_name!r}.'
-                .format(country_holidays=self.country_holidays)
-=======
-                'Changing country holidays from {country_holidays} to '
-                '{country_name}.'
                 .format(
                     country_holidays=self.country_holidays,
                     country_name=country_name,
                 )
->>>>>>> c8e84e08
             )
         self.country_holidays = country_name
         return self
@@ -940,7 +885,6 @@
             fourier_order = 0
             if name in self.seasonalities:
                 logger.info(
-<<<<<<< HEAD
                     'Found custom seasonality named {name!r}, disablling '
                     'built-in {name!r} seasonality.'.format(name=name)
                 )
@@ -948,15 +892,6 @@
                 logger.info(
                     'Disabling {name!r} seasonality. Run prophet with '
                     '{name!r}_seasonality=True to override this.'
-=======
-                    'Found custom seasonality named "{name}", disabling '
-                    'built-in {name} seasonality.'.format(name=name)
-                )
-            elif auto_disable:
-                logger.info(
-                    'Disabling {name} seasonality. Run prophet with '
-                    '{name}_seasonality=True to override this.'
->>>>>>> c8e84e08
                     .format(name=name)
                 )
             else:
