# -*- coding: utf-8 -*-
# Copyright (c) Facebook, Inc. and its affiliates.

# This source code is licensed under the MIT license found in the
# LICENSE file in the root directory of this source tree.

from __future__ import absolute_import, division, print_function

import warnings

import numpy as np
import pandas as pd

import fbprophet.hdays as hdays_part2
import holidays as hdays_part1


def get_holiday_names(country):
    """Return all possible holiday names of given country

    Parameters
    ----------
    country: country name

    Returns
    -------
    A set of all possible holiday names of given country
    """
    years = np.arange(1995, 2045)
    try:
        with warnings.catch_warnings():
            warnings.simplefilter("ignore")
            holiday_names = getattr(hdays_part2, country)(years=years).values()
    except AttributeError:
        try:
            holiday_names = getattr(hdays_part1, country)(years=years).values()
        except AttributeError as e:
            raise AttributeError(
                "Holidays in {} are not currently supported!".format(country)) from e
    return set(holiday_names)


def make_holidays_df(year_list, country, province=None):
    """Make dataframe of holidays for given years and countries

    Parameters
    ----------
    year_list: a list of years
    country: country name

    Returns
    -------
    Dataframe with 'ds' and 'holiday', which can directly feed
    to 'holidays' params in Prophet
    """
    try:
        holidays = getattr(hdays_part2, country)(years=year_list)
    except AttributeError:
        try:
<<<<<<< HEAD
            holidays = getattr(hdays_part1, country)(years=year_list)
        except AttributeError as e:
=======
            holidays = getattr(hdays_part1, country)(prov=province,years=year_list)
        except AttributeError:
>>>>>>> 5842935f
            raise AttributeError(
                "Holidays in {} are not currently supported!".format(country)) from e
    holidays_df = pd.DataFrame(list(holidays.items()), columns=['ds', 'holiday'])
    holidays_df.reset_index(inplace=True, drop=True)
    holidays_df['ds'] = pd.to_datetime(holidays_df['ds'])
    return (holidays_df)<|MERGE_RESOLUTION|>--- conflicted
+++ resolved
@@ -57,13 +57,8 @@
         holidays = getattr(hdays_part2, country)(years=year_list)
     except AttributeError:
         try:
-<<<<<<< HEAD
-            holidays = getattr(hdays_part1, country)(years=year_list)
+            holidays = getattr(hdays_part1, country)(prov=province,years=year_list)
         except AttributeError as e:
-=======
-            holidays = getattr(hdays_part1, country)(prov=province,years=year_list)
-        except AttributeError:
->>>>>>> 5842935f
             raise AttributeError(
                 "Holidays in {} are not currently supported!".format(country)) from e
     holidays_df = pd.DataFrame(list(holidays.items()), columns=['ds', 'holiday'])
