---
layout: docs
docid: "installation"
title: "Installation"
permalink: /docs/installation.html
subsections:
  - id: r
    title: Using R
  - id: python
    title: Using Python
---

Prophet has two implementations: [R](#installation-in-r) and [Python](#installation-in-python).

<a href="#r"></a>

Prophet is a [CRAN package](https://cran.r-project.org/package=prophet) so you can use `install.packages`.

```
# R
> install.packages('prophet')
```

After installation, you can [get started!](quick_start.html#r-api)

### Windows

On Windows, R requires a compiler so you'll need to [follow the instructions](https://github.com/stan-dev/rstan/wiki/Configuring-C---Toolchain-for-Windows) provided by `rstan`. The key step is installing [Rtools](http://cran.r-project.org/bin/windows/Rtools/) before attempting to install the package.

If you have custom Stan compiler settings, install from source rather than the CRAN binary.

<a href="#python"></a>

## Installation in Python

Prophet is on PyPI, so you can use `pip` to install it.

<<<<<<< HEAD
```
# bash
# Install pystan with pip before using pip to install prophet
$ pip install pystan
$
$ pip install prophet
```

The major dependency that Prophet has is `pystan`. PyStan has its own [installation instructions](http://pystan.readthedocs.io/en/latest/installation_beginner.html). Install pystan with pip before using pip to install prophet.

After installation, you can [get started!](quick_start.html#python-api)

### Windows

On Windows, PyStan requires a compiler so you'll need to [follow the instructions](http://pystan.readthedocs.io/en/latest/windows.html).  The easiest way to install Prophet in Windows is in Anaconda.

### Linux

Make sure compilers (gcc, g++, build-essential) and Python development tools (python-dev, python3-dev) are installed. In Red Hat systems, install the packages gcc64 and gcc64-c++. If you are using a VM, be aware that you will need at least 4GB of memory to install prophet, and at least 2GB of memory to use prophet.

=======
```bash
python -m pip install prophet
```

* From v0.6 onwards, Python 2 is no longer supported.
* As of v1.0, the package name on PyPI is "prophet"; prior to v1.0 it was "fbprophet".
* As of v1.1, the minimum supported Python version is 3.7.

After installation, you can [get started!](quick_start.html#python-api)

>>>>>>> f52fddfc
### Anaconda

Prophet can also be installed through conda-forge: `conda install -c conda-forge prophet`.<|MERGE_RESOLUTION|>--- conflicted
+++ resolved
@@ -35,28 +35,6 @@
 
 Prophet is on PyPI, so you can use `pip` to install it.
 
-<<<<<<< HEAD
-```
-# bash
-# Install pystan with pip before using pip to install prophet
-$ pip install pystan
-$
-$ pip install prophet
-```
-
-The major dependency that Prophet has is `pystan`. PyStan has its own [installation instructions](http://pystan.readthedocs.io/en/latest/installation_beginner.html). Install pystan with pip before using pip to install prophet.
-
-After installation, you can [get started!](quick_start.html#python-api)
-
-### Windows
-
-On Windows, PyStan requires a compiler so you'll need to [follow the instructions](http://pystan.readthedocs.io/en/latest/windows.html).  The easiest way to install Prophet in Windows is in Anaconda.
-
-### Linux
-
-Make sure compilers (gcc, g++, build-essential) and Python development tools (python-dev, python3-dev) are installed. In Red Hat systems, install the packages gcc64 and gcc64-c++. If you are using a VM, be aware that you will need at least 4GB of memory to install prophet, and at least 2GB of memory to use prophet.
-
-=======
 ```bash
 python -m pip install prophet
 ```
@@ -67,7 +45,6 @@
 
 After installation, you can [get started!](quick_start.html#python-api)
 
->>>>>>> f52fddfc
 ### Anaconda
 
 Prophet can also be installed through conda-forge: `conda install -c conda-forge prophet`.