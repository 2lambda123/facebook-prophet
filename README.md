# Prophet: Automatic Forecasting Procedure

[![Build Status](https://travis-ci.com/facebook/prophet.svg?branch=master)](https://travis-ci.com/facebook/prophet)
[![Pypi_Version](https://img.shields.io/pypi/v/fbprophet.svg)](https://pypi.python.org/pypi/fbprophet)
[![Conda_Version](https://anaconda.org/conda-forge/fbprophet/badges/version.svg)](https://anaconda.org/conda-forge/fbprophet/)

Prophet is a procedure for forecasting time series data based on an additive model where non-linear trends are fit with yearly, weekly, and daily seasonality, plus holiday effects. It works best with time series that have strong seasonal effects and several seasons of historical data. Prophet is robust to missing data and shifts in the trend, and typically handles outliers well.

Prophet is [open source software](https://code.facebook.com/projects/) released by Facebook's [Core Data Science team](https://research.fb.com/category/data-science/). It is available for download on [CRAN](https://cran.r-project.org/package=prophet) and [PyPI](https://pypi.python.org/pypi/fbprophet/).

## Important links

- Homepage: https://facebook.github.io/prophet/
- HTML documentation: https://facebook.github.io/prophet/docs/quick_start.html
- Issue tracker: https://github.com/facebook/prophet/issues
- Source code repository: https://github.com/facebook/prophet
- Prophet R package: https://cran.r-project.org/package=prophet
- Prophet Python package: https://pypi.python.org/pypi/fbprophet/
- Release blogpost: https://research.fb.com/prophet-forecasting-at-scale/
- Prophet paper: Sean J. Taylor, Benjamin Letham (2018) Forecasting at scale. The American Statistician 72(1):37-45 (https://peerj.com/preprints/3190.pdf).

## Installation in R

Prophet is a [CRAN package](https://cran.r-project.org/package=prophet) so you can use `install.packages`. For OSX, be sure to specify a source install:

```
# R
> install.packages('prophet', type="source")
```

After installation, you can [get started!](https://facebook.github.io/prophet/docs/quick_start.html#r-api)

### Windows

On Windows, R requires a compiler so you'll need to [follow the instructions](https://github.com/stan-dev/rstan/wiki/RStan-Getting-Started) provided by `rstan`. The key step is installing [Rtools](http://cran.r-project.org/bin/windows/Rtools/) before attempting to install the package.

If you have custom Stan compiler settings, install from source rather than the CRAN binary.

## Installation in Python

Prophet is on PyPI, so you can use pip to install it:

```
# bash
$ pip install fbprophet
```

<<<<<<< HEAD
The default dependency that Prophet has is `pystan`. PyStan has its own [installation instructions](http://pystan.readthedocs.io/en/latest/installation_beginner.html). Install pystan with pip before using pip to install fbprophet.

You can chose an alternative stan backend called `cmdstanpy`. It requires [CmdStan](https://mc-stan.org/users/interfaces/cmdstan) command line interface and you will have to specify the environment variable `STAN_BACKEND` pointing to it, for example:

```
# bash
$ CMDSTAN=/tmp/cmdstan-2.22.1 STAN_BACKEND=CMDSTANPY pip install fbprophet
```

Note that the `CMDSTAN` variable is directly related to `cmdstanpy` module and can be omitted if your CmdStan binaries are in your `$PATH`

It is also possible to install Prophet with two backends:

```
# bash
$ CMDSTAN=/tmp/cmdstan-2.22.1 STAN_BACKEND=PYSTAN,CMDSTANPY pip install fbprophet
```
=======
The major dependency that Prophet has is `pystan`. PyStan has its own [installation instructions](http://pystan.readthedocs.io/en/latest/installation_beginner.html). Install pystan with pip before using pip to install fbprophet. You may also try the (more experimental) [cmdstanpy backend](https://github.com/stan-dev/cmdstanpy).
>>>>>>> 560077c8

After installation, you can [get started!](https://facebook.github.io/prophet/docs/quick_start.html#python-api)

If you upgrade the version of PyStan installed on your system, you may need to reinstall fbprophet ([see here](https://github.com/facebook/prophet/issues/324)).

### Anaconda

Use `conda install gcc` to set up gcc. The easiest way to install Prophet is through conda-forge: `conda install -c conda-forge fbprophet`.

### Windows

On Windows, PyStan requires a compiler so you'll need to [follow the instructions](http://pystan.readthedocs.io/en/latest/windows.html). The easiest way to install Prophet in Windows is in Anaconda.

### Linux

Make sure compilers (gcc, g++, build-essential) and Python development tools (python-dev, python3-dev) are installed. In Red Hat systems, install the packages gcc64 and gcc64-c++. If you are using a VM, be aware that you will need at least 4GB of memory to install fbprophet, and at least 2GB of memory to use fbprophet.

## Changelog

<<<<<<< HEAD
### Version 0.6 (2020.02.21)
- Added support for `cmdstanpy`
 
=======
### Version 0.6 (2020.03.03)

- Fix bugs related to upstream changes in `holidays` and `pandas` packages.
- Compile model during first use, not during install (to comply with CRAN policy)
- `cmdstanpy` backend now available in Python

>>>>>>> 560077c8
### Version 0.5 (2019.05.14)

- Conditional seasonalities
- Improved cross validation estimates
- Plotly plot in Python
- Bugfixes

### Version 0.4 (2018.12.18)

- Added holidays functionality
- Bugfixes

### Version 0.3 (2018.06.01)

- Multiplicative seasonality
- Cross validation error metrics and visualizations
- Parameter to set range of potential changepoints
- Unified Stan model for both trend types
- Improved future trend uncertainty for sub-daily data
- Bugfixes

### Version 0.2.1 (2017.11.08)

- Bugfixes

### Version 0.2 (2017.09.02)

- Forecasting with sub-daily data
- Daily seasonality, and custom seasonalities
- Extra regressors
- Access to posterior predictive samples
- Cross-validation function
- Saturating minimums
- Bugfixes

### Version 0.1.1 (2017.04.17)

- Bugfixes
- New options for detecting yearly and weekly seasonality (now the default)

### Version 0.1 (2017.02.23)

- Initial release

## License

Prophet is licensed under the [MIT license](LICENSE.md).<|MERGE_RESOLUTION|>--- conflicted
+++ resolved
@@ -45,17 +45,16 @@
 $ pip install fbprophet
 ```
 
-<<<<<<< HEAD
 The default dependency that Prophet has is `pystan`. PyStan has its own [installation instructions](http://pystan.readthedocs.io/en/latest/installation_beginner.html). Install pystan with pip before using pip to install fbprophet.
 
-You can chose an alternative stan backend called `cmdstanpy`. It requires [CmdStan](https://mc-stan.org/users/interfaces/cmdstan) command line interface and you will have to specify the environment variable `STAN_BACKEND` pointing to it, for example:
+You can also choose a (more experimental) alternative stan backend called `cmdstanpy`. It requires the [CmdStan](https://mc-stan.org/users/interfaces/cmdstan) command line interface and you will have to specify the environment variable `STAN_BACKEND` pointing to it, for example:
 
 ```
 # bash
 $ CMDSTAN=/tmp/cmdstan-2.22.1 STAN_BACKEND=CMDSTANPY pip install fbprophet
 ```
 
-Note that the `CMDSTAN` variable is directly related to `cmdstanpy` module and can be omitted if your CmdStan binaries are in your `$PATH`
+Note that the `CMDSTAN` variable is directly related to `cmdstanpy` module and can be omitted if your CmdStan binaries are in your `$PATH`.
 
 It is also possible to install Prophet with two backends:
 
@@ -63,9 +62,6 @@
 # bash
 $ CMDSTAN=/tmp/cmdstan-2.22.1 STAN_BACKEND=PYSTAN,CMDSTANPY pip install fbprophet
 ```
-=======
-The major dependency that Prophet has is `pystan`. PyStan has its own [installation instructions](http://pystan.readthedocs.io/en/latest/installation_beginner.html). Install pystan with pip before using pip to install fbprophet. You may also try the (more experimental) [cmdstanpy backend](https://github.com/stan-dev/cmdstanpy).
->>>>>>> 560077c8
 
 After installation, you can [get started!](https://facebook.github.io/prophet/docs/quick_start.html#python-api)
 
@@ -85,18 +81,12 @@
 
 ## Changelog
 
-<<<<<<< HEAD
-### Version 0.6 (2020.02.21)
-- Added support for `cmdstanpy`
- 
-=======
 ### Version 0.6 (2020.03.03)
 
 - Fix bugs related to upstream changes in `holidays` and `pandas` packages.
 - Compile model during first use, not during install (to comply with CRAN policy)
 - `cmdstanpy` backend now available in Python
 
->>>>>>> 560077c8
 ### Version 0.5 (2019.05.14)
 
 - Conditional seasonalities
