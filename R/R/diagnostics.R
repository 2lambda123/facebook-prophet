--- conflicted
+++ resolved
@@ -97,13 +97,6 @@
     if (is.null(period)) {
       period <- 0.5 * horizon
     }
-<<<<<<< HEAD
-  }
-
-  predict_columns <- c('ds', 'yhat')
-  if (model$uncertainty.samples){
-    predict_columns <- append(predict_columns, c('yhat_lower', 'yhat_upper'))
-=======
     period.dt <- as.difftime(period, units = units)
     # Set initial
     if (is.null(initial)) {
@@ -118,7 +111,6 @@
   }else{
     cutoffs <- set_date(ds=cutoffs)
     initial.dt <- cutoffs[1] - min(df$ds)
->>>>>>> 16e632a6
   }
 
   # Check if the initial window  (that is, the amount of time between the
