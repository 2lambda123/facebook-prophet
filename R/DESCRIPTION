--- conflicted
+++ resolved
@@ -25,12 +25,9 @@
     stats,
     tidyr (>= 0.6.1),
     utils,
-<<<<<<< HEAD
     purrr,
-    rlang
-=======
+    rlang,
     xts
->>>>>>> 014b3b59
 Suggests:
     knitr,
     testthat,
